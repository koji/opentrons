"""Pipette config data providers."""
from dataclasses import dataclass
from typing import Dict, Optional, Sequence
import re

from opentrons_shared_data.pipette.dev_types import PipetteName, PipetteModel
from opentrons_shared_data.pipette import (
    pipette_load_name_conversions as pipette_load_name,
    load_data as load_pipette_data,
    types as pip_types,
    pipette_definition,
)

from opentrons.hardware_control.dev_types import PipetteDict
from opentrons.hardware_control.nozzle_manager import (
    NozzleConfigurationManager,
    NozzleMap,
)
from opentrons_shared_data.errors.exceptions import MissingConfigurationData

from ..errors.exceptions import InvalidLoadPipetteSpecsError
from ..types import FlowRates
from ...types import Point

_TIP_OVERLAP_VERSION_RE = re.compile(r"^v\d+$")


def validate_and_default_tip_overlap_version(version_spec: Optional[str]) -> str:
    """Validate and sanitize tip overlap versions for later consumption.

    Something that comes out of this function will be of the correct format, but a given kind of
    pipette may not have this version of data.
    """
    if version_spec is None:
        return f"v{pipette_definition.TIP_OVERLAP_VERSION_MAXIMUM}"
    valid = _TIP_OVERLAP_VERSION_RE.match(version_spec)
    if not valid:
        raise InvalidLoadPipetteSpecsError(
            f"Tip overlap version specification {version_spec} is invalid."
        )
    try:
        _ = int(version_spec[1:])
    except ValueError:
        raise InvalidLoadPipetteSpecsError(
            f"Tip overlap version specification {version_spec} is invalid."
        )
    return version_spec


@dataclass(frozen=True)
class LoadedStaticPipetteData:
    """Static pipette config data for load pipette."""

    model: str
    display_name: str
    min_volume: float
    max_volume: float
    channels: int
    home_position: float
    nozzle_offset_z: float
    flow_rates: FlowRates
    tip_configuration_lookup_table: Dict[
        float, pipette_definition.SupportedTipsDefinition
    ]
    nominal_tip_overlap: Dict[str, float]
    nozzle_map: NozzleMap
    back_left_corner_offset: Point
    front_right_corner_offset: Point


class VirtualPipetteDataProvider:
    """Provide pipette data without requiring hardware control."""

    def __init__(self) -> None:
        """Build a VirtualPipetteDataProvider."""
        self._liquid_class_by_id: Dict[str, pip_types.LiquidClasses] = {}
        self._nozzle_manager_layout_by_id: Dict[str, NozzleConfigurationManager] = {}

    def configure_virtual_pipette_nozzle_layout(
        self,
        pipette_id: str,
        pipette_model_string: str,
        back_left_nozzle: Optional[str] = None,
        front_right_nozzle: Optional[str] = None,
        starting_nozzle: Optional[str] = None,
    ) -> None:
        """Emulate update_nozzle_configuration_for_mount."""
        if pipette_id not in self._nozzle_manager_layout_by_id:
            config = self._get_virtual_pipette_full_config_by_model_string(
                pipette_model_string
            )

            valid_nozzle_maps = load_pipette_data.load_valid_nozzle_maps(
                config.pipette_type,
                config.channels,
                config.version,
            )
            new_nozzle_manager = NozzleConfigurationManager.build_from_config(
                config, valid_nozzle_maps
            )
            if back_left_nozzle and front_right_nozzle:
                new_nozzle_manager.update_nozzle_configuration(
                    back_left_nozzle, front_right_nozzle, starting_nozzle
                )
            self._nozzle_manager_layout_by_id[pipette_id] = new_nozzle_manager
        elif back_left_nozzle and front_right_nozzle:
            # Need to make sure that we pass all the right nozzles here.
            self._nozzle_manager_layout_by_id[pipette_id].update_nozzle_configuration(
                back_left_nozzle, front_right_nozzle, starting_nozzle
            )
        else:
            self._nozzle_manager_layout_by_id[
                pipette_id
            ].reset_to_default_configuration()

    def configure_virtual_pipette_for_volume(
        self, pipette_id: str, volume: float, pipette_model_string: str
    ) -> None:
        """Emulate configure_for_volume with the same logic for changing modes."""
        if pipette_id not in self._liquid_class_by_id:
            self._liquid_class_by_id[pipette_id] = pip_types.LiquidClasses.default
        pipette_model = pipette_load_name.convert_pipette_model(
            PipetteModel(pipette_model_string)
        )
        config = load_pipette_data.load_definition(
            pipette_model.pipette_type,
            pipette_model.pipette_channels,
            pipette_model.pipette_version,
        )

        liquid_class = pipette_definition.liquid_class_for_volume_between_default_and_defaultlowvolume(
            volume, self._liquid_class_by_id[pipette_id], config.liquid_properties
        )
        self._liquid_class_by_id[pipette_id] = liquid_class

    def get_nozzle_layout_for_pipette(self, pipette_id: str) -> NozzleMap:
        """Get the current nozzle layout stored for a virtual pipette."""
        return self._nozzle_manager_layout_by_id[pipette_id].current_configuration

    def get_virtual_pipette_static_config_by_model_string(
        self, pipette_model_string: str, pipette_id: str, tip_overlap_version: str
    ) -> LoadedStaticPipetteData:
        """Get the config of a pipette when you know its model string (e.g. from state)."""
        pipette_model = pipette_load_name.convert_pipette_model(
            PipetteModel(pipette_model_string)
        )
        return self._get_virtual_pipette_static_config_by_model(
            pipette_model, pipette_id, tip_overlap_version
        )

    def _get_virtual_pipette_full_config_by_model_string(
        self, pipette_model_string: str
    ) -> pipette_definition.PipetteConfigurations:
        """Get the full pipette config from a model string."""
        pipette_model = pipette_load_name.convert_pipette_model(
            PipetteModel(pipette_model_string)
        )
        return load_pipette_data.load_definition(
            pipette_model.pipette_type,
            pipette_model.pipette_channels,
            pipette_model.pipette_version,
        )

<<<<<<< HEAD
    def _get_virtual_pipette_static_config_by_model(
        self,
        pipette_model: pipette_definition.PipetteModelVersionType,
        pipette_id: str,
        tip_overlap_version: str,
=======
    def _get_virtual_pipette_static_config_by_model(  # noqa: C901
        self, pipette_model: pipette_definition.PipetteModelVersionType, pipette_id: str
>>>>>>> 75904530
    ) -> LoadedStaticPipetteData:
        if pipette_id not in self._liquid_class_by_id:
            self._liquid_class_by_id[pipette_id] = pip_types.LiquidClasses.default

        liquid_class = self._liquid_class_by_id[pipette_id]
        config = load_pipette_data.load_definition(
            pipette_model.pipette_type,
            pipette_model.pipette_channels,
            pipette_model.pipette_version,
        )
        try:
            tip_type = pip_types.PipetteTipType(
                config.liquid_properties[liquid_class].max_volume
            )
        except ValueError:
            tip_type = pipette_definition.default_tip_for_liquid_class(
                config.liquid_properties[liquid_class]
            )
        tip_configuration = config.liquid_properties[liquid_class].supported_tips[
            tip_type
        ]
        valid_nozzle_maps = load_pipette_data.load_valid_nozzle_maps(
            pipette_model.pipette_type,
            pipette_model.pipette_channels,
            pipette_model.pipette_version,
        )
        nozzle_manager = NozzleConfigurationManager.build_from_config(
            config, valid_nozzle_maps
        )

        tip_overlap_dict_for_tip_type = None
        for configuration in (
            config.pick_up_tip_configurations.press_fit,
            config.pick_up_tip_configurations.cam_action,
        ):
            if not config:
                continue

            approved_map = None
            for map_key in valid_nozzle_maps.maps.keys():
                if valid_nozzle_maps.maps[map_key] == list(
                    nozzle_manager.current_configuration.map_store.keys()
                ):
                    approved_map = map_key
            if approved_map is None:
                raise MissingConfigurationData(
                    message="Virtual Static Nozzle Configuration does not match any approved map layout for the current pipette."
                )

            if configuration is not None:
                try:
                    tip_overlap_dict_for_tip_type = (
                        configuration.configuration_by_nozzle_map[
                            nozzle_manager.current_configuration.valid_map_key
                        ][tip_type.name].versioned_tip_overlap_dictionary["v0"]
                    )
                    break
                except KeyError:
                    try:
                        default = configuration.configuration_by_nozzle_map[
                            nozzle_manager.current_configuration.valid_map_key
                        ].get("default")
                        if default is not None:
                            tip_overlap_dict_for_tip_type = (
                                default.versioned_tip_overlap_dictionary["v0"]
                            )
                            break
                    except KeyError:
                        tip_overlap_dict_for_tip_type = None
        if tip_overlap_dict_for_tip_type is None:
            raise ValueError(
                "Virtual Static Nozzle Configuration does not have a valid pick up tip configuration."
            )

        pip_back_left = config.pipette_bounding_box_offsets.back_left_corner
        pip_front_right = config.pipette_bounding_box_offsets.front_right_corner
        return LoadedStaticPipetteData(
            model=str(pipette_model),
            display_name=config.display_name,
            min_volume=config.liquid_properties[liquid_class].min_volume,
            max_volume=config.liquid_properties[liquid_class].max_volume,
            channels=config.channels,
            home_position=config.mount_configurations.homePosition,
            nozzle_offset_z=config.nozzle_offset[2],
            tip_configuration_lookup_table={
                k.value: v
                for k, v in config.liquid_properties[
                    liquid_class
                ].supported_tips.items()
            },
            flow_rates=FlowRates(
                default_blow_out=tip_configuration.default_blowout_flowrate.values_by_api_level,
                default_aspirate=tip_configuration.default_aspirate_flowrate.values_by_api_level,
                default_dispense=tip_configuration.default_dispense_flowrate.values_by_api_level,
            ),
<<<<<<< HEAD
            nominal_tip_overlap=get_latest_tip_overlap_before_version(
                config.liquid_properties[liquid_class].versioned_tip_overlap_dictionary,
                tip_overlap_version,
            ),
=======
            nominal_tip_overlap=tip_overlap_dict_for_tip_type,
>>>>>>> 75904530
            nozzle_map=nozzle_manager.current_configuration,
            back_left_corner_offset=Point(
                pip_back_left[0], pip_back_left[1], pip_back_left[2]
            ),
            front_right_corner_offset=Point(
                pip_front_right[0], pip_front_right[1], pip_front_right[2]
            ),
        )

    def get_virtual_pipette_static_config(
        self, pipette_name: PipetteName, pipette_id: str, tip_overlap_version: str
    ) -> LoadedStaticPipetteData:
        """Get the config for a virtual pipette, given only the pipette name."""
        pipette_model = pipette_load_name.convert_pipette_name(pipette_name)
        return self._get_virtual_pipette_static_config_by_model(
            pipette_model, pipette_id, tip_overlap_version
        )


def get_pipette_static_config(
    pipette_dict: PipetteDict, tip_overlap_version: str
) -> LoadedStaticPipetteData:
    """Get the config for a pipette, given the state/config object from the HW API."""
    back_left_offset = pipette_dict["pipette_bounding_box_offsets"].back_left_corner
    front_right_offset = pipette_dict["pipette_bounding_box_offsets"].front_right_corner
    return LoadedStaticPipetteData(
        model=pipette_dict["model"],
        display_name=pipette_dict["display_name"],
        min_volume=pipette_dict["min_volume"],
        max_volume=pipette_dict["max_volume"],
        channels=pipette_dict["channels"],
        flow_rates=FlowRates(
            default_blow_out=pipette_dict["default_blow_out_flow_rates"],
            default_aspirate=pipette_dict["default_aspirate_flow_rates"],
            default_dispense=pipette_dict["default_dispense_flow_rates"],
        ),
        tip_configuration_lookup_table={
            k.value: v for k, v in pipette_dict["supported_tips"].items()
        },
        nominal_tip_overlap=get_latest_tip_overlap_before_version(
            pipette_dict["versioned_tip_overlap"], tip_overlap_version
        ),
        # TODO(mc, 2023-02-28): these two values are not present in PipetteDict
        # https://opentrons.atlassian.net/browse/RCORE-655
        home_position=0,
        nozzle_offset_z=0,
        nozzle_map=pipette_dict["current_nozzle_map"],
        back_left_corner_offset=Point(
            back_left_offset[0], back_left_offset[1], back_left_offset[2]
        ),
        front_right_corner_offset=Point(
            front_right_offset[0], front_right_offset[1], front_right_offset[2]
        ),
    )


def get_latest_tip_overlap_before_version(
    overlap: Dict[str, Dict[str, float]], version: str
) -> Dict[str, float]:
    """Get the latest tip overlap definitions that are equal or older than the version."""
    # TODO: make this less awful
    def _numeric(versionstr: str) -> int:
        return int(versionstr[1:])

    def _latest(versions: Sequence[int], target: int) -> int:
        last = 0
        for version in versions:
            if version > target:
                return last
            last = version
        return last

    numeric_target = _numeric(version)
    numeric_versions = sorted([_numeric(k) for k in overlap.keys()])
    found_numeric_version = _latest(numeric_versions, numeric_target)
    found_version = f"v{found_numeric_version}"
    return overlap[found_version]<|MERGE_RESOLUTION|>--- conflicted
+++ resolved
@@ -161,16 +161,11 @@
             pipette_model.pipette_version,
         )
 
-<<<<<<< HEAD
-    def _get_virtual_pipette_static_config_by_model(
+    def _get_virtual_pipette_static_config_by_model(  # noqa: C901
         self,
         pipette_model: pipette_definition.PipetteModelVersionType,
         pipette_id: str,
         tip_overlap_version: str,
-=======
-    def _get_virtual_pipette_static_config_by_model(  # noqa: C901
-        self, pipette_model: pipette_definition.PipetteModelVersionType, pipette_id: str
->>>>>>> 75904530
     ) -> LoadedStaticPipetteData:
         if pipette_id not in self._liquid_class_by_id:
             self._liquid_class_by_id[pipette_id] = pip_types.LiquidClasses.default
@@ -223,9 +218,12 @@
             if configuration is not None:
                 try:
                     tip_overlap_dict_for_tip_type = (
-                        configuration.configuration_by_nozzle_map[
-                            nozzle_manager.current_configuration.valid_map_key
-                        ][tip_type.name].versioned_tip_overlap_dictionary["v0"]
+                        get_latest_tip_overlap_before_version(
+                            configuration.configuration_by_nozzle_map[
+                                nozzle_manager.current_configuration.valid_map_key
+                            ][tip_type.name].versioned_tip_overlap_dictionary,
+                            tip_overlap_version,
+                        )
                     )
                     break
                 except KeyError:
@@ -235,7 +233,10 @@
                         ].get("default")
                         if default is not None:
                             tip_overlap_dict_for_tip_type = (
-                                default.versioned_tip_overlap_dictionary["v0"]
+                                get_latest_tip_overlap_before_version(
+                                    default.versioned_tip_overlap_dictionary,
+                                    tip_overlap_version,
+                                )
                             )
                             break
                     except KeyError:
@@ -266,14 +267,7 @@
                 default_aspirate=tip_configuration.default_aspirate_flowrate.values_by_api_level,
                 default_dispense=tip_configuration.default_dispense_flowrate.values_by_api_level,
             ),
-<<<<<<< HEAD
-            nominal_tip_overlap=get_latest_tip_overlap_before_version(
-                config.liquid_properties[liquid_class].versioned_tip_overlap_dictionary,
-                tip_overlap_version,
-            ),
-=======
             nominal_tip_overlap=tip_overlap_dict_for_tip_type,
->>>>>>> 75904530
             nozzle_map=nozzle_manager.current_configuration,
             back_left_corner_offset=Point(
                 pip_back_left[0], pip_back_left[1], pip_back_left[2]
