--- conflicted
+++ resolved
@@ -1,16 +1,12 @@
 """The liquidProbe and tryLiquidProbe commands."""
 
 from __future__ import annotations
-<<<<<<< HEAD
-from typing import TYPE_CHECKING, Optional, Type, Union
-=======
 from typing import TYPE_CHECKING, NamedTuple, Optional, Type, Union
 from typing_extensions import Literal
 
 from pydantic import Field
 
 from opentrons.protocol_engine.state import update_types
->>>>>>> e799e9b9
 from opentrons.protocol_engine.errors.exceptions import (
     MustHomeError,
     PipetteNotReadyToAspirateError,
@@ -41,11 +37,7 @@
 if TYPE_CHECKING:
     from ..execution import MovementHandler, PipettingHandler
     from ..resources import ModelUtils
-<<<<<<< HEAD
-    from ..state import StateView
-=======
     from ..state.state import StateView
->>>>>>> e799e9b9
 
 
 LiquidProbeCommandType = Literal["liquidProbe"]
@@ -209,43 +201,8 @@
             MustHomeError: as an undefined error, if the plunger is not in a valid
                 position.
         """
-<<<<<<< HEAD
-        pipette_id = params.pipetteId
-        labware_id = params.labwareId
-        well_name = params.wellName
-
-        # May raise TipNotAttachedError.
-        aspirated_volume = self._state_view.pipettes.get_aspirated_volume(pipette_id)
-
-        if aspirated_volume is None:
-            # Theoretically, we could avoid raising an error by automatically preparing
-            # to aspirate above the well like AspirateImplementation does. However, the
-            # only way for this to happen is if someone tries to do a liquid probe with
-            # a tip that's previously held liquid, which they should avoid anyway.
-            raise PipetteNotReadyToAspirateError(
-                "The pipette cannot probe liquid because of a previous blow out."
-                " The plunger must be reset while the tip is somewhere away from liquid."
-            )
-        elif aspirated_volume != 0:
-            raise TipNotEmptyError(
-                message="The pipette cannot probe for liquid when the tip has liquid in it."
-            )
-
-        if await self._movement.check_for_valid_position(mount=MountType.LEFT) is False:
-            raise MustHomeError(
-                message="Current position of pipette is invalid. Please home."
-            )
-
-        # liquid_probe process start position
-        position = await self._movement.move_to_well(
-            pipette_id=pipette_id,
-            labware_id=labware_id,
-            well_name=well_name,
-            well_location=params.wellLocation,
-=======
         z_pos_or_error, state_update, deck_point = await _execute_common(
             self._state_view, self._movement, self._pipetting, params
->>>>>>> e799e9b9
         )
         if isinstance(z_pos_or_error, PipetteLiquidNotFoundError):
             return DefinedErrorData(
@@ -295,17 +252,6 @@
         found, `tryLiquidProbe` returns a success result with `z_position=null` instead
         of a defined error.
         """
-<<<<<<< HEAD
-        # We defer to the `liquidProbe` implementation. If it returns a defined
-        # `liquidNotFound` error, we remap that to a success result.
-        # Otherwise, we return the result or propagate the exception unchanged.
-
-        original_impl = LiquidProbeImplementation(
-            state_view=self._state_view,
-            movement=self._movement,
-            pipetting=self._pipetting,
-            model_utils=self._model_utils,
-=======
         z_pos_or_error, state_update, deck_point = await _execute_common(
             self._state_view, self._movement, self._pipetting, params
         )
@@ -322,7 +268,6 @@
             ),
             private=None,
             state_update=state_update,
->>>>>>> e799e9b9
         )
 
 
