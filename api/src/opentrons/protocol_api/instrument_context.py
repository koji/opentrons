from __future__ import annotations

import logging
from contextlib import nullcontext
from typing import TYPE_CHECKING, Any, List, Optional, Sequence, Union
from opentrons.broker import Broker
from opentrons.hardware_control.dev_types import PipetteDict
from opentrons import types, hardware_control as hc
from opentrons.commands import commands as cmds

from opentrons.commands import publisher
from opentrons.protocols.advanced_control.mix import mix_from_kwargs
from opentrons.protocols.advanced_control import transfers

from opentrons.protocols.api_support.types import APIVersion
from opentrons.protocols.api_support import instrument
from opentrons.protocols.api_support.labware_like import LabwareLike
from opentrons.protocols.api_support.util import (
    FlowRates,
    PlungerSpeeds,
    Clearances,
    clamp_value,
    requires_version,
    APIVersionError,
)

<<<<<<< HEAD
from .core.instrument import AbstractInstrument
from .core.well import AbstractWellCore
from .module_contexts import ThermocyclerContext, HeaterShakerContext
=======
from opentrons.protocols.context.instrument import AbstractInstrument
from opentrons.protocol_api.module_contexts import (
    ThermocyclerContext,
    HeaterShakerContext,
)

>>>>>>> f627f633
from . import labware

if TYPE_CHECKING:
    from .protocol_context import ProtocolContext

AdvancedLiquidHandling = Union[
    labware.Well,
    types.Location,
    Sequence[Union[labware.Well, types.Location]],
    Sequence[Sequence[labware.Well]],
]

logger = logging.getLogger(__name__)


class InstrumentContext(publisher.CommandPublisher):
    """A context for a specific pipette or instrument.

    This can be used to call methods related to pipettes - moves or
    aspirates or dispenses, or higher-level methods.

    Instances of this class bundle up state and config changes to a
    pipette - for instance, changes to flow rates or trash containers.
    Action methods (like :py:meth:`aspirate` or :py:meth:`distribute`) are
    defined here for convenience.

    In general, this class should not be instantiated directly; rather,
    instances are returned from :py:meth:`ProtocolContext.load_instrument`.

    .. versionadded:: 2.0

    """

    def __init__(
        self,
        implementation: AbstractInstrument[AbstractWellCore],
        ctx: ProtocolContext,
        broker: Broker,
        at_version: APIVersion,
        tip_racks: Optional[List[labware.Labware]] = None,
        trash: Optional[labware.Labware] = None,
    ) -> None:

        super().__init__(broker)
        self._api_version = at_version
        self._implementation = implementation
        self._ctx = ctx

        self._tip_racks = tip_racks or list()
        for tip_rack in self.tip_racks:
            assert tip_rack.is_tiprack
            instrument.validate_tiprack(self.name, tip_rack, logger)
        if trash is None:
            self.trash_container = self._ctx.fixed_trash
        else:
            self.trash_container = trash

        self._last_tip_picked_up_from: Union[labware.Well, None] = None
        self._starting_tip: Union[labware.Well, None] = None
        self.requested_as = self._implementation.get_instrument_name()

    @property  # type: ignore
    @requires_version(2, 0)
    def api_version(self) -> APIVersion:
        return self._api_version

    @property  # type: ignore
    @requires_version(2, 0)
    def starting_tip(self) -> Union[labware.Well, None]:
        """The starting tip from which the pipette pick up"""
        return self._starting_tip

    @starting_tip.setter
    def starting_tip(self, location: Union[labware.Well, None]) -> None:
        self._starting_tip = location

    @requires_version(2, 0)
    def reset_tipracks(self) -> None:
        """Reload all tips in each tip rack and reset starting tip"""
        for tiprack in self.tip_racks:
            tiprack.reset()
        self.starting_tip = None

    @property  # type: ignore[misc]
    @requires_version(2, 0)
    def default_speed(self) -> float:
        """The speed at which the robot's gantry moves.

        By default, 400 mm/s. Changing this value will change the speed of the
        pipette when moving between labware. In addition to changing the
        default, the speed of individual motions can be changed with the
        ``speed`` argument to :py:meth:`InstrumentContext.move_to`.
        """
        return self._implementation.get_default_speed()

    @default_speed.setter
    def default_speed(self, speed: float) -> None:
        self._implementation.set_default_speed(speed)

    @requires_version(2, 0)  # noqa: C901
    def aspirate(
        self,
        volume: Optional[float] = None,
        location: Optional[Union[types.Location, labware.Well]] = None,
        rate: float = 1.0,
    ) -> InstrumentContext:
        """
        Aspirate a given volume of liquid from the specified location, using
        this pipette.

        :param volume: The volume to aspirate, in microliters (µL).  If 0 or
                       unspecified, defaults to the highest volume possible
                       with this pipette and its currently attached tip.
        :type volume: int or float
        :param location: Where to aspirate from. If `location` is a
                         :py:class:`.Well`, the robot will aspirate from
                         :py:obj:`well_bottom_clearance.aspirate <well_bottom_clearance>`
                         mm above the bottom of the well. If `location` is a
                         :py:class:`.Location` (i.e. the result of
                         :py:meth:`.Well.top` or :py:meth:`.Well.bottom`), the
                         robot will aspirate from the exact specified location.
                         If unspecified, the robot will aspirate from the
                         current position.
        :param rate: A relative modifier for how quickly to aspirate liquid.
                     The flow rate for this aspirate will be
                     `rate` * :py:attr:`flow_rate.aspirate <flow_rate>`.
                     If not specified, defaults to 1.0.
        :type rate: float
        :returns: This instance.

        .. note::

            If ``aspirate`` is called with a single argument, it will not try
            to guess whether the argument is a volume or location - it is
            required to be a volume. If you want to call ``aspirate`` with only
            a location, specify it as a keyword argument:
            ``instr.aspirate(location=wellplate['A1'])``

        """
        logger.debug(
            "aspirate {} from {} at {}".format(
                volume, location if location else "current position", rate
            )
        )

        if isinstance(location, labware.Well):
            dest = location.bottom().move(
                types.Point(0, 0, self.well_bottom_clearance.aspirate)
            )
        elif isinstance(location, types.Location):
            dest = location
        elif location is not None:
            raise TypeError(
                "location should be a Well or Location, but it is {}".format(location)
            )
        elif self._ctx.location_cache:
            dest = self._ctx.location_cache
        else:
            raise RuntimeError(
                "If aspirate is called without an explicit location, another"
                " method that moves to a location (such as move_to or "
                "dispense) must previously have been called so the robot "
                "knows where it is."
            )
        if self.api_version >= APIVersion(2, 11):
<<<<<<< HEAD
            instrument.validate_can_aspirate(dest)
=======
            instrument.validate_takes_liquid(
                location=dest, reject_module=self.api_version >= APIVersion(2, 13)
            )
>>>>>>> f627f633

        if self.current_volume == 0:
            # Make sure we're at the top of the labware and clear of any
            # liquid to prepare the pipette for aspiration

            if (
                self.api_version < APIVersion(2, 3)
                or not self._implementation.is_ready_to_aspirate()
            ):
                if dest.labware.is_well:
                    self.move_to(dest.labware.as_well().top(), publish=False)
                else:
                    # TODO(seth,2019/7/29): This should be a warning exposed
                    #  via rpc to the runapp
                    logger.warning(
                        "When aspirate is called on something other than a "
                        "well relative position, we can't move to the top of"
                        " the well to prepare for aspiration. This might "
                        "cause over aspiration if the previous command is a "
                        "blow_out."
                    )
                self._implementation.prepare_for_aspirate()
            self.move_to(dest, publish=False)
        elif dest != self._ctx.location_cache:
            self.move_to(dest, publish=False)

        c_vol = self._implementation.get_available_volume() if not volume else volume

        with publisher.publish_context(
            broker=self.broker,
            command=cmds.aspirate(
                instrument=self,
                volume=c_vol,
                location=dest,
                rate=rate,
            ),
        ):
            self._implementation.aspirate(volume=c_vol, rate=rate)

        return self

    @requires_version(2, 0)
    def dispense(
        self,
        volume: Optional[float] = None,
        location: Optional[Union[types.Location, labware.Well]] = None,
        rate: float = 1.0,
    ) -> InstrumentContext:
        """
        Dispense a volume of liquid (in microliters/uL) using this pipette
        into the specified location.

        If only a volume is passed, the pipette will dispense from its current
        position. If only a location is passed (as in
        ``instr.dispense(location=wellplate['A1'])``), all of the liquid
        aspirated into the pipette will be dispensed (this volume is accessible
        through :py:attr:`current_volume`).

        :param volume: The volume of liquid to dispense, in microliters. If 0
                       or unspecified, defaults to :py:attr:`current_volume`.
        :type volume: int or float

        :param location: Where to dispense into. If `location` is a
                         :py:class:`.Well`, the robot will dispense into
                         :py:obj:`well_bottom_clearance.dispense <well_bottom_clearance>`
                         mm above the bottom of the well. If `location` is a
                         :py:class:`.Location` (i.e. the result of
                         :py:meth:`.Well.top` or :py:meth:`.Well.bottom`), the
                         robot will dispense into the exact specified location.
                         If unspecified, the robot will dispense into the
                         current position.
        :param rate: A relative modifier for how quickly to dispense liquid.
                     The flow rate for this dispense will be
                     `rate` * :py:attr:`flow_rate.dispense <flow_rate>`.
                     If not specified, defaults to 1.0.
        :type rate: float

        :returns: This instance.

        .. note::

            If ``dispense`` is called with a single argument, it will not try
            to guess whether the argument is a volume or location - it is
            required to be a volume. If you want to call ``dispense`` with only
            a location, specify it as a keyword argument:
            ``instr.dispense(location=wellplate['A1'])``

        """
        logger.debug(
            "dispense {} from {} at {}".format(
                volume, location if location else "current position", rate
            )
        )
        if isinstance(location, labware.Well):
            if LabwareLike(location).is_fixed_trash():
                loc = location.top()
            else:
                loc = location.bottom().move(
                    types.Point(0, 0, self.well_bottom_clearance.dispense)
                )
            self.move_to(loc, publish=False)
        elif isinstance(location, types.Location):
            loc = location
            self.move_to(location, publish=False)
        elif location is not None:
            raise TypeError(
                f"location should be a Well or Location, but it is {location}"
            )
        elif self._ctx.location_cache:
            loc = self._ctx.location_cache
        else:
            raise RuntimeError(
                "If dispense is called without an explicit location, another"
                " method that moves to a location (such as move_to or "
                "aspirate) must previously have been called so the robot "
                "knows where it is."
            )
        if self.api_version >= APIVersion(2, 11):
<<<<<<< HEAD
            instrument.validate_can_dispense(loc)
=======
            instrument.validate_takes_liquid(
                location=loc, reject_module=self.api_version >= APIVersion(2, 13)
            )
>>>>>>> f627f633

        c_vol = self.current_volume if not volume else volume

        with publisher.publish_context(
            broker=self.broker,
            command=cmds.dispense(
                instrument=self,
                volume=c_vol,
                location=loc,
                rate=rate,
            ),
        ):
            self._implementation.dispense(volume=c_vol, rate=rate)

        return self

    @requires_version(2, 0)
    def mix(
        self,
        repetitions: int = 1,
        volume: Optional[float] = None,
        location: Optional[Union[types.Location, labware.Well]] = None,
        rate: float = 1.0,
    ) -> InstrumentContext:
        """
        Mix a volume of liquid (uL) using this pipette, by repeatedly
        aspirating and dispensing in the same place.

        :param repetitions: how many times the pipette should mix (default: 1)
        :param volume: number of microliters to mix.  If 0 or unspecified,
                       defaults to the highest volume possible with this
                       pipette and its currently attached tip.
        :param location: a Well or a position relative to well.
                         e.g, `plate.rows()[0][0].bottom()`.  If unspecified,
                         the pipette will mix from its current position.
        :type location: types.Location
        :param rate: A relative modifier for how quickly to aspirate and
                     dispense liquid during this mix. When aspirating, the flow
                     rate will be
                     `rate` * :py:attr:`flow_rate.aspirate <flow_rate>`,
                     and when dispensing, it will be
                     `rate` * :py:attr:`flow_rate.dispense <flow_rate>`.
        :raises: ``NoTipAttachedError`` -- if no tip is attached to the pipette.
        :returns: This instance

        .. note::

            All the arguments to ``mix`` are optional; however, if you do
            not want to specify one of them, all arguments after that one
            should be keyword arguments. For instance, if you do not want
            to specify volume, you would call
            ``pipette.mix(1, location=wellplate['A1'])``. If you do not
            want to specify repetitions, you would call
            ``pipette.mix(volume=10, location=wellplate['A1'])``. Unlike
            previous API versions, ``mix`` will not attempt to guess your
            inputs; the first argument will always be interpreted as
            ``repetitions``, the second as ``volume``, and the third as
            ``location`` unless you use keywords.

        """
        logger.debug(
            "mixing {}uL with {} repetitions in {} at rate={}".format(
                volume, repetitions, location if location else "current position", rate
            )
        )
        if not self._implementation.has_tip():
            raise hc.NoTipAttachedError("Pipette has no tip. Aborting mix()")

        c_vol = self._implementation.get_available_volume() if not volume else volume

        with publisher.publish_context(
            broker=self.broker,
            command=cmds.mix(
                instrument=self,
                repetitions=repetitions,
                volume=c_vol,
                location=location,
            ),
        ):
            self.aspirate(volume, location, rate)
            while repetitions - 1 > 0:
                self.dispense(volume, rate=rate)
                self.aspirate(volume, rate=rate)
                repetitions -= 1
            self.dispense(volume, rate=rate)

        return self

    @requires_version(2, 0)
    def blow_out(
        self, location: Optional[Union[types.Location, labware.Well]] = None
    ) -> InstrumentContext:
        """
        Blow liquid out of the tip.

        If :py:attr:`dispense` is used to completely empty a pipette,
        usually a small amount of liquid will remain in the tip. This
        method moves the plunger past its usual stops to fully remove
        any remaining liquid from the tip. Regardless of how much liquid
        was in the tip when this function is called, after it is done
        the tip will be empty.

        :param location: The location to blow out into. If not specified,
                         defaults to the current location of the pipette
        :type location: :py:class:`.Well` or :py:class:`.Location` or None

        :raises RuntimeError: If no location is specified and location cache is
                              None. This should happen if `blow_out` is called
                              without first calling a method that takes a
                              location (eg, :py:meth:`.aspirate`,
                              :py:meth:`dispense`)
        :returns: This instance
        """

        if isinstance(location, labware.Well):
            if location.parent.is_tiprack:
                logger.warning(
                    "Blow_out being performed on a tiprack. "
                    "Please re-check your code"
                )
            checked_loc = location.top()
            self.move_to(checked_loc, publish=False)
        elif isinstance(location, types.Location):
            checked_loc = location
            self.move_to(checked_loc, publish=False)
        elif location is not None:
            raise TypeError(
                "location should be a Well or Location, but it is {}".format(location)
            )
        elif self._ctx.location_cache:
            checked_loc = self._ctx.location_cache
            # if no explicit location given but location cache exists,
            # pipette blows out immediately at
            # current location, no movement is needed
        else:
            raise RuntimeError(
                "If blow out is called without an explicit location, another"
                " method that moves to a location (such as move_to or "
                "dispense) must previously have been called so the robot "
                "knows where it is."
            )

        with publisher.publish_context(
            broker=self.broker,
            command=cmds.blow_out(instrument=self, location=checked_loc),
        ):
            self._implementation.blow_out()

        return self

    def _determine_speed(self, speed: float) -> float:
        if self.api_version < APIVersion(2, 4):
            return clamp_value(speed, 80, 20, "touch_tip:")
        else:
            return clamp_value(speed, 80, 1, "touch_tip:")

    @publisher.publish(command=cmds.touch_tip)
    @requires_version(2, 0)
    def touch_tip(
        self,
        location: Optional[labware.Well] = None,
        radius: float = 1.0,
        v_offset: float = -1.0,
        speed: float = 60.0,
    ) -> InstrumentContext:
        """
        Touch the pipette tip to the sides of a well, with the intent of
        removing left-over droplets

        :param location: If no location is passed, pipette will
                         touch tip at current well's edges
        :type location: :py:class:`.Well` or None
        :param radius: Describes the proportion of the target well's
                       radius. When `radius=1.0`, the pipette tip will move to
                       the edge of the target well; when `radius=0.5`, it will
                       move to 50% of the well's radius. Default: 1.0 (100%)
        :type radius: float
        :param v_offset: The offset in mm from the top of the well to touch tip
                         A positive offset moves the tip higher above the well,
                         while a negative offset moves it lower into the well
                         Default: -1.0 mm
        :type v_offset: float
        :param speed: The speed for touch tip motion, in mm/s.
                      Default: 60.0 mm/s, Max: 80.0 mm/s, Min: 20.0 mm/s
        :type speed: float
        :raises: ``NoTipAttachedError`` -- if no tip is attached to the pipette
        :raises RuntimeError: If no location is specified and location cache is
                              None. This should happen if `touch_tip` is called
                              without first calling a method that takes a
                              location (eg, :py:meth:`.aspirate`,
                              :py:meth:`dispense`)
        :returns: This instance

        .. note::

            This is behavior change from legacy API (which accepts any
            ``Placeable`` as the ``location`` parameter)

        """
        if not self._implementation.has_tip():
            raise hc.NoTipAttachedError("Pipette has no tip to touch_tip()")

        checked_speed = self._determine_speed(speed)

        # If location is a valid well, move to the well first
        if location is None:
            last_location = self._ctx.location_cache
            if not last_location:
                raise RuntimeError("No valid current location cache present")
            else:
                well = last_location.labware
                # type checked below
        else:
            well = LabwareLike(location)

        if well.is_well:
            if "touchTipDisabled" in well.quirks_from_any_parent():
                logger.info(f"Ignoring touch tip on labware {well}")
                return self
            if well.parent.as_labware().is_tiprack:
                logger.warning(
                    "Touch_tip being performed on a tiprack. "
                    "Please re-check your code"
                )

            if self.api_version < APIVersion(2, 4):
                to_loc = well.as_well().top()
            else:
                move_with_z_offset = well.as_well().top().point + types.Point(
                    0, 0, v_offset
                )
                to_loc = types.Location(move_with_z_offset, well)
            self.move_to(to_loc, publish=False)
        else:
            raise TypeError("location should be a Well, but it is {}".format(location))

        self._implementation.touch_tip(
            location=well.as_well()._impl,
            radius=radius,
            v_offset=v_offset,
            speed=checked_speed,
        )
        return self

    @publisher.publish(command=cmds.air_gap)
    @requires_version(2, 0)
    def air_gap(
        self, volume: Optional[float] = None, height: Optional[float] = None
    ) -> InstrumentContext:
        """
        Pull air into the pipette current tip at the current location

        :param volume: The amount in uL to aspirate air into the tube.
                       (Default will use all remaining volume in tip)
        :type volume: float

        :param height: The number of millimiters to move above the current Well
                       to air-gap aspirate. (Default: 5mm above current Well)
        :type height: float

        :raises: ``NoTipAttachedError`` -- if no tip is attached to the pipette

        :raises RuntimeError: If location cache is None.
                              This should happen if `touch_tip` is called
                              without first calling a method that takes a
                              location (eg, :py:meth:`.aspirate`,
                              :py:meth:`dispense`)

        :returns: This instance

        .. note::

            Both ``volume`` and height are optional, but unlike previous API
            versions, if you want to specify only ``height`` you must do it
            as a keyword argument: ``pipette.air_gap(height=2)``. If you
            call ``air_gap`` with only one unnamed argument, it will always
            be interpreted as a volume.


        """
        if not self._implementation.has_tip():
            raise hc.NoTipAttachedError("Pipette has no tip. Aborting air_gap")

        if height is None:
            height = 5
        loc = self._ctx.location_cache
        if not loc or not loc.labware.is_well:
            raise RuntimeError("No previous Well cached to perform air gap")
        target = loc.labware.as_well().top(height)
        self.move_to(target, publish=False)
        self.aspirate(volume)
        return self

    @publisher.publish(command=cmds.return_tip)
    @requires_version(2, 0)
    def return_tip(self, home_after: bool = True) -> InstrumentContext:
        """
        If a tip is currently attached to the pipette, then it will return the
        tip to it's location in the tiprack.

        It will not reset tip tracking so the well flag will remain False.

        :returns: This instance

        :param home_after:
            See the ``home_after`` parameter in :py:obj:`drop_tip`.
        """
        if not self._implementation.has_tip():
            logger.warning("Pipette has no tip to return")
        loc = self._last_tip_picked_up_from
        if not isinstance(loc, labware.Well):
            raise TypeError(
                "Last tip location should be a Well but it is: " "{}".format(loc)
            )
        return_height = self._implementation.get_return_height()
        drop_loc = instrument.determine_drop_target(
            self.api_version, loc, return_height, APIVersion(2, 3)
        )
        self.drop_tip(drop_loc, home_after=home_after)

        return self

    @requires_version(2, 0)
    def pick_up_tip(
        self,
        location: Optional[Union[types.Location, labware.Well]] = None,
        presses: Optional[int] = None,
        increment: Optional[float] = None,
        prep_after: Optional[bool] = None,
    ) -> InstrumentContext:
        """
        Pick up a tip for the pipette to run liquid-handling commands with

        If no location is passed, the Pipette will pick up the next available
        tip in its :py:attr:`InstrumentContext.tip_racks` list.

        The tip to pick up can be manually specified with the `location`
        argument. The `location` argument can be specified in several ways:

        * If the only thing to specify is which well from which to pick
          up a tip, `location` can be a :py:class:`.Well`. For instance,
          if you have a tip rack in a variable called `tiprack`, you can
          pick up a specific tip from it with
          ``instr.pick_up_tip(tiprack.wells()[0])``. This style of call can
          be used to make the robot pick up a tip from a tip rack that
          was not specified when creating the :py:class:`.InstrumentContext`.

        * If the position to move to in the well needs to be specified,
          for instance to tell the robot to run its pick up tip routine
          starting closer to or farther from the top of the tip,
          `location` can be a :py:class:`.types.Location`; for instance,
          you can call ``instr.pick_up_tip(tiprack.wells()[0].top())``.

        :param location: The location from which to pick up a tip.
        :type location: :py:class:`.types.Location` or :py:class:`.Well` to
                        pick up a tip from.
        :param presses: The number of times to lower and then raise the pipette
                        when picking up a tip, to ensure a good seal (0 [zero]
                        will result in the pipette hovering over the tip but
                        not picking it up--generally not desirable, but could
                        be used for dry-run).
        :type presses: int
        :param increment: The additional distance to travel on each successive
                          press (e.g.: if `presses=3` and `increment=1.0`, then
                          the first press will travel down into the tip by
                          3.5mm, the second by 4.5mm, and the third by 5.5mm).
        :type increment: float
        :param prep_after: Whether the pipette plunger should prepare itself
                           to aspirate immediately after picking up a tip.

                           .. warning::
                               This is provided for compatibility with older
                               Python Protocol API behavior. You should normally
                               leave this unset.

                           If ``True``, the pipette will move its plunger position to
                           bottom in preparation for any following calls to
                           :py:meth:`.aspirate`.

                           If ``False``, the pipette will prepare its plunger later,
                           during the next call to :py:meth:`.aspirate`. This is
                           accomplished by moving the tip to the top of the well,
                           and positioning the plunger outside any potential liquids.

                           .. warning::
                               Setting ``prep_after=False`` may create an unintended
                               pipette movement, when the pipette automatically moves
                               the tip to the top of the well to prepare the plunger.
        :type prep_after: bool

        .. versionchanged:: 2.13
            Adds the ``prep_after`` argument. In version 2.12 and earlier, the plunger can't prepare
            itself for aspiration during :py:meth:`.pick_up_tip`, and will instead always
            prepare during :py:meth:`.aspirate`. Version 2.12 and earlier will raise an
            ``APIVersionError`` if a value is set for ``prep_after``.

        :returns: This instance
        """
        if location and isinstance(location, types.Location):
            if location.labware.is_labware:
                tiprack = location.labware.as_labware()
                next_tip = tiprack.next_tip(self.channels)
                if not next_tip:
                    raise labware.OutOfTipsError
                target_well = next_tip
                move_to_location = target_well.top()
            elif location.labware.is_well:
                target_well = location.labware.as_well()
                tiprack = target_well.parent
                move_to_location = location
        elif location and isinstance(location, labware.Well):
            tiprack = location.parent
            target_well = location
            move_to_location = target_well.top()
        elif not location:
            tiprack, target_well = labware.next_available_tip(
                self.starting_tip, self.tip_racks, self.channels
            )
            move_to_location = target_well.top()
        else:
            raise TypeError(
                "If specified, location should be an instance of "
                "types.Location (e.g. the return value from "
                "tiprack.wells()[0].top()) or a Well (e.g. tiprack.wells()[0]."
                " However, it is a {}".format(location)
            )

        assert tiprack.is_tiprack, "{} is not a tiprack".format(str(tiprack))
        instrument.validate_tiprack(self.name, tiprack, logger)

        prep_after_added_in = APIVersion(2, 13)
        if prep_after is None:
            prep_after = self.api_version >= prep_after_added_in
        elif self._api_version < prep_after_added_in:
            raise APIVersionError(
                f"prep_after is only available in API {prep_after_added_in} and newer,"
                f" but you are using API {self._api_version}."
            )

        with publisher.publish_context(
            broker=self.broker,
            command=cmds.pick_up_tip(instrument=self, location=target_well),
        ):
            self.move_to(move_to_location, publish=False)
            self._implementation.pick_up_tip(
                well=target_well._impl,
                tip_length=self._tip_length_for(tiprack),
                presses=presses,
                increment=increment,
                prep_after=prep_after,
            )
            # Note that the hardware API pick_up_tip action includes homing z after

        tiprack.use_tips(target_well, self.channels)
        self._last_tip_picked_up_from = target_well

        return self

    @requires_version(2, 0)
    def drop_tip(
        self,
        location: Optional[Union[types.Location, labware.Well]] = None,
        home_after: bool = True,
    ) -> InstrumentContext:
        """
        Drop the current tip.

        If no location is passed, the Pipette will drop the tip into its
        :py:attr:`trash_container`, which if not specified defaults to
        the fixed trash in slot 12.

        The location in which to drop the tip can be manually specified with
        the `location` argument. The `location` argument can be specified in
        several ways:

            - If the only thing to specify is which well into which to drop
              a tip, `location` can be a :py:class:`.Well`. For instance,
              if you have a tip rack in a variable called `tiprack`, you can
              drop a tip into a specific well on that tiprack with the call
              `instr.drop_tip(tiprack.wells()[0])`. This style of call can
              be used to make the robot drop a tip into arbitrary labware.
            - If the position to drop the tip from as well as the
              :py:class:`.Well` to drop the tip into needs to be specified,
              for instance to tell the robot to drop a tip from an unusually
              large height above the tiprack, `location`
              can be a :py:class:`.types.Location`; for instance, you can call
              `instr.drop_tip(tiprack.wells()[0].top())`.

        :param location:
            The location to drop the tip
        :type location:
            :py:class:`.types.Location` or :py:class:`.Well` or None
        :param home_after:
            Whether to home this pipette's plunger after dropping the tip.
            Defaults to ``True``.

            Setting ``home_after=False`` saves waiting a couple of seconds
            after the pipette drops the tip, but risks causing other problems.

            .. warning::
                Only set ``home_after=False`` if:

                * You're using a GEN2 pipette, not a GEN1 pipette.
                * You've tested ``home_after=False`` extensively with your
                  particular pipette and your particular tips.
                * You understand the risks described below.

            The ejector shroud that pops the tip off the end of the pipette is
            driven by the plunger's stepper motor. Sometimes, the strain of
            ejecting the tip can make that motor *skip* and fall out of sync
            with where the robot thinks it is.

            Homing the plunger fixes this, so, to be safe, we normally do it
            after every tip drop.

            If you set ``home_after=False`` to disable homing the plunger, and
            the motor happens to skip, you might see problems like these until
            the next time the plunger is homed:

            * The run might halt with a "hard limit" error message.
            * The pipette might aspirate or dispense the wrong volumes.
            * The pipette might not fully drop subsequent tips.

            GEN1 pipettes are especially vulnerable to this skipping, so you
            should never set ``home_after=False`` with a GEN1 pipette.

            Even on GEN2 pipettes, the motor can still skip. So, always
            extensively test ``home_after=False`` with your particular pipette
            and your particular tips before relying on it.

        :returns: This instance
        """
        if location and isinstance(location, types.Location):
            if location.labware.is_well:
                target = location
            else:
                raise TypeError(
                    "If a location is specified as a types.Location (for "
                    "instance, as the result of a call to "
                    "tiprack.wells()[0].top()) it must be a location "
                    "relative to a well, since that is where a tip is "
                    "dropped. The passed location, however, is in "
                    "reference to {}".format(location.labware)
                )
        elif location and isinstance(location, labware.Well):
            if LabwareLike(location).is_fixed_trash():
                target = location.top()
            else:
                return_height = self._implementation.get_return_height()
                target = instrument.determine_drop_target(
                    self.api_version, location, return_height
                )
        elif not location:
            target = self.trash_container.wells()[0].top()
        else:
            raise TypeError(
                "If specified, location should be an instance of "
                "types.Location (e.g. the return value from "
                "tiprack.wells()[0].top()) or a Well (e.g. tiprack.wells()[0]."
                " However, it is a {}".format(location)
            )

        with publisher.publish_context(
            broker=self.broker,
            command=cmds.drop_tip(instrument=self, location=target),
        ):
            self.move_to(target, publish=False)
            self._implementation.drop_tip(home_after=home_after)

        if (
            self.api_version < APIVersion(2, 2)
            and target.labware.is_well
            and target.labware.as_well().parent.is_tiprack
        ):
            # If this is a tiprack we can try and add the tip back to the
            # tracker
            try:
                target.labware.as_well().parent.return_tips(
                    target.labware.as_well(), self.channels
                )
            except AssertionError:
                # Similarly to :py:meth:`return_tips`, the failure case here
                # just means the tip can't be reused, so don't actually stop
                # the protocol
                logger.exception(f"Could not return tip to {target}")
        self._last_tip_picked_up_from = None
        return self

    @requires_version(2, 0)
    def home(self) -> InstrumentContext:
        """Home the robot.

        :returns: This instance.
        """

        mount_name = self._implementation.get_mount().name.lower()

        with publisher.publish_context(
            broker=self.broker, command=cmds.home(mount_name)
        ):
            self._implementation.home()

        return self

    @requires_version(2, 0)
    def home_plunger(self) -> InstrumentContext:
        """Home the plunger associated with this mount

        :returns: This instance.
        """
        self._implementation.home_plunger()
        return self

    @publisher.publish(command=cmds.distribute)
    @requires_version(2, 0)
    def distribute(
        self,
        volume: Union[float, Sequence[float]],
        source: labware.Well,
        dest: List[labware.Well],
        *args: Any,
        **kwargs: Any,
    ) -> InstrumentContext:
        """
        Move a volume of liquid from one source to multiple destinations.

        :param volume: The amount of volume to distribute to each destination
                       well.
        :param source: A single well from where liquid will be aspirated.
        :param dest: List of Wells where liquid will be dispensed to.
        :param kwargs: See :py:meth:`transfer`. Some arguments are changed.
                       Specifically, ``mix_after``, if specified, is ignored
                       and ``disposal_volume``, if not specified, is set to the
                       minimum volume of the pipette
        :returns: This instance
        """
        logger.debug("Distributing {} from {} to {}".format(volume, source, dest))
        kwargs["mode"] = "distribute"
        kwargs["disposal_volume"] = kwargs.get("disposal_volume", self.min_volume)
        kwargs["mix_after"] = (0, 0)
        blowout_location = kwargs.get("blowout_location")
        instrument.validate_blowout_location(
            self.api_version, "distribute", blowout_location
        )

        return self.transfer(volume, source, dest, **kwargs)

    @publisher.publish(command=cmds.consolidate)
    @requires_version(2, 0)
    def consolidate(
        self,
        volume: Union[float, Sequence[float]],
        source: List[labware.Well],
        dest: labware.Well,
        *args: Any,
        **kwargs: Any,
    ) -> InstrumentContext:
        """
        Move liquid from multiple wells (sources) to a single well(destination)

        :param volume: The amount of volume to consolidate from each source
                       well.
        :param source: List of wells from where liquid will be aspirated.
        :param dest: The single well into which liquid will be dispensed.
        :param kwargs: See :py:meth:`transfer`. Some arguments are changed.
                       Specifically, ``mix_before``, if specified, is ignored
                       and ``disposal_volume`` is ignored and set to 0.
        :returns: This instance
        """
        logger.debug("Consolidate {} from {} to {}".format(volume, source, dest))
        kwargs["mode"] = "consolidate"
        kwargs["mix_before"] = (0, 0)
        kwargs["disposal_volume"] = 0
        blowout_location = kwargs.get("blowout_location")
        instrument.validate_blowout_location(
            self.api_version, "consolidate", blowout_location
        )

        return self.transfer(volume, source, dest, **kwargs)

    @publisher.publish(command=cmds.transfer)  # noqa: C901
    @requires_version(2, 0)
    def transfer(
        self,
        volume: Union[float, Sequence[float]],
        source: AdvancedLiquidHandling,
        dest: AdvancedLiquidHandling,
        trash: bool = True,
        **kwargs: Any,
    ) -> InstrumentContext:
        # source: Union[Well, List[Well], List[List[Well]]],
        # dest: Union[Well, List[Well], List[List[Well]]],
        # TODO: Reach consensus on kwargs
        # TODO: Decide if to use a disposal_volume
        # TODO: Accordingly decide if remaining liquid should be blown out to
        # TODO: ..trash or the original well.
        # TODO: What should happen if the user passes a non-first-row well
        # TODO: ..as src/dest *while using multichannel pipette?
        """
        Transfer will move a volume of liquid from a source location(s)
        to a dest location(s). It is a higher-level command, incorporating
        other :py:class:`InstrumentContext` commands, like :py:meth:`aspirate`
        and :py:meth:`dispense`, designed to make protocol writing easier at
        the cost of specificity.

        :param volume: The amount of volume to aspirate from each source and
                       dispense to each destination.
                       If volume is a list, each volume will be used for the
                       sources/targets at the matching index. If volumes is a
                       tuple with two elements, like `(20, 100)`, then a list
                       of volumes will be generated with a linear gradient
                       between the two volumes in the tuple.
        :param source: A single well or a list of wells from where liquid
                       will be aspirated.
        :param dest: A single well or a list of wells where liquid
                     will be dispensed to.
        :param \\**kwargs: See below

        :Keyword Arguments:

            * *new_tip* (``string``) --

                - 'never': no tips will be picked up or dropped during transfer
                - 'once': (default) a single tip will be used for all commands.
                - 'always': use a new tip for each transfer.

            * *trash* (``boolean``) --
              If `True` (default behavior), tips will be
              dropped in the trash container attached this `Pipette`.
              If `False` tips will be returned to tiprack.

            * *touch_tip* (``boolean``) --
              If `True`, a :py:meth:`touch_tip` will occur following each
              :py:meth:`aspirate` and :py:meth:`dispense`. If set to `False`
              (default behavior), no :py:meth:`touch_tip` will occur.

            * *blow_out* (``boolean``) --
              If `True`, a :py:meth:`blow_out` will occur following each
              :py:meth:`dispense`, but only if the pipette has no liquid left
              in it. If set to `False` (default), no :py:meth:`blow_out` will
              occur.

            * *blowout_location* (``string``) --
                - 'source well': blowout excess liquid into source well
                - 'destination well': blowout excess liquid into destination
                   well
                - 'trash': blowout excess liquid into the trash

                If no ``blowout_location`` specified, no ``disposal_volume``
                specified, and the pipette contains liquid,
                a :py:meth:`blow_out` will occur into the source well.

                If no ``blowout_location`` specified and either
                ``disposal_volume`` is specified or the pipette is empty,
                a :py:meth:`blow_out` will occur into the trash.

                If ``blow_out`` is set to ``False``, this parameter will be ignored.

            * *mix_before* (``tuple``) --
              The tuple, if specified, gives the amount of volume to
              :py:meth:`mix` preceding each :py:meth:`aspirate` during the
              transfer. The tuple is interpreted as (repetitions, volume).

            * *mix_after* (``tuple``) --
              The tuple, if specified, gives the amount of volume to
              :py:meth:`mix` after each :py:meth:`dispense` during the
              transfer. The tuple is interpreted as (repetitions, volume).

            * *disposal_volume* (``float``) --
              (:py:meth:`distribute` only) Volume of liquid to be disposed off
              after distributing. When dispensing multiple times from the same
              tip, it is recommended to aspirate an extra amount of liquid to
              be disposed off after distributing.

            * *carryover* (``boolean``) --
              If `True` (default), any `volume` that exceeds the maximum volume
              of this Pipette will be split into multiple smaller volumes.

            * *gradient* (``lambda``) --
              Function for calculating the curve used for gradient volumes.
              When `volume` is a tuple of length 2, its values are used to
              create a list of gradient volumes. The default curve for this
              gradient is linear (lambda x: x), however a method can be passed
              with the `gradient` keyword argument to create a custom curve.

        :returns: This instance
        """
        logger.debug("Transfer {} from {} to {}".format(volume, source, dest))

        blowout_location = kwargs.get("blowout_location")
        instrument.validate_blowout_location(
            self.api_version, "transfer", blowout_location
        )

        kwargs["mode"] = kwargs.get("mode", "transfer")

        mix_strategy, mix_opts = mix_from_kwargs(kwargs)

        if trash:
            drop_tip = transfers.DropTipStrategy.TRASH
        else:
            drop_tip = transfers.DropTipStrategy.RETURN

        new_tip = kwargs.get("new_tip")
        if isinstance(new_tip, str):
            new_tip = types.TransferTipPolicy[new_tip.upper()]

        blow_out = kwargs.get("blow_out")
        blow_out_strategy = None

        if blow_out and not blowout_location:
            if self.current_volume:
                blow_out_strategy = transfers.BlowOutStrategy.SOURCE
            else:
                blow_out_strategy = transfers.BlowOutStrategy.TRASH
        elif blow_out and blowout_location:
            if blowout_location == "source well":
                blow_out_strategy = transfers.BlowOutStrategy.SOURCE
            elif blowout_location == "destination well":
                blow_out_strategy = transfers.BlowOutStrategy.DEST
            elif blowout_location == "trash":
                blow_out_strategy = transfers.BlowOutStrategy.TRASH

        if new_tip != types.TransferTipPolicy.NEVER:
            tr, next_tip = labware.next_available_tip(
                self.starting_tip, self.tip_racks, self.channels
            )
            max_volume = min(next_tip.max_volume, self.max_volume)
        else:
            max_volume = self.hw_pipette["working_volume"]

        touch_tip = None
        if kwargs.get("touch_tip"):
            touch_tip = transfers.TouchTipStrategy.ALWAYS

        default_args = transfers.Transfer()

        disposal = kwargs.get("disposal_volume")
        if disposal is None:
            disposal = default_args.disposal_volume

        air_gap = kwargs.get("air_gap", default_args.air_gap)
        if air_gap < 0 or air_gap >= max_volume:
            raise ValueError(
                "air_gap must be between 0uL and the pipette's expected "
                f"working volume, {max_volume}uL"
            )

        transfer_args = transfers.Transfer(
            new_tip=new_tip or default_args.new_tip,
            air_gap=air_gap,
            carryover=kwargs.get("carryover") or default_args.carryover,
            gradient_function=(
                kwargs.get("gradient_function") or default_args.gradient_function
            ),
            disposal_volume=disposal,
            mix_strategy=mix_strategy,
            drop_tip_strategy=drop_tip,
            blow_out_strategy=blow_out_strategy or default_args.blow_out_strategy,
            touch_tip_strategy=(touch_tip or default_args.touch_tip_strategy),
        )
        transfer_options = transfers.TransferOptions(
            transfer=transfer_args, mix=mix_opts
        )
        plan = transfers.TransferPlan(
            volume,
            source,
            dest,
            self,
            max_volume,
            self.api_version,
            kwargs["mode"],
            transfer_options,
        )
        self._execute_transfer(plan)
        return self

    def _execute_transfer(self, plan: transfers.TransferPlan) -> None:
        for cmd in plan:
            getattr(self, cmd["method"])(*cmd["args"], **cmd["kwargs"])

    @requires_version(2, 0)
    def delay(self, *args: Any, **kwargs: Any) -> None:
        """
        .. deprecated:: 2.0
           Use :py:obj:`ProtocolContext.delay` instead.
           This method does nothing.
           It will be removed from a future version of the Python Protocol API.
        """
        if args or kwargs:
            # Former implementations of this method did not take any args, so users
            # would get a TypeError if they tried to call it like delay(minutes=10).
            # Without changing the ultimate behavior that such a call fails the
            # protocol, we can provide a more descriptive message as a courtesy.
            raise NotImplementedError(
                "InstrumentContext.delay() is not supported in Python Protocol API v2."
                " Use ProtocolContext.delay() instead."
            )
        else:
            # Former implementations of this method, when called without any args,
            # called ProtocolContext.delay() with a duration of 0, which was
            # approximately a no-op.
            # Preserve that allowed way to call this method for the very remote chance
            # that a protocol out in the wild does it, for some reason.
            pass

    @requires_version(2, 0)
    def move_to(
        self,
        location: types.Location,
        force_direct: bool = False,
        minimum_z_height: Optional[float] = None,
        speed: Optional[float] = None,
        publish: bool = True,
    ) -> InstrumentContext:
        """Move the instrument.

        :param location: The location to move to.
        :type location: :py:class:`.types.Location`
        :param force_direct: If set to true, move directly to destination
                             without arc motion.
        :param minimum_z_height: When specified, this Z margin is able to raise
                                 (but never lower) the mid-arc height.
        :param speed: The speed at which to move. By default,
                      :py:attr:`InstrumentContext.default_speed`. This controls
                      the straight linear speed of the motion; to limit
                      individual axis speeds, you can use
                      :py:obj:`.ProtocolContext.max_speeds`.
        :param publish: Whether a call to this function should publish to the
                        runlog or not.
        """
        from_loc = self._ctx.location_cache
        if not from_loc:
            from_loc = types.Location(types.Point(0, 0, 0), LabwareLike(None))

        for mod in self._ctx._modules.values():
            if isinstance(mod, ThermocyclerContext):
                mod.flag_unsafe_move(to_loc=location, from_loc=from_loc)
<<<<<<< HEAD
            if isinstance(mod, HeaterShakerContext):
=======
            elif isinstance(mod, HeaterShakerContext):
>>>>>>> f627f633
                mod.flag_unsafe_move(to_loc=location, is_multichannel=self.channels > 1)

        publish_ctx = nullcontext()

        if publish:
            publish_ctx = publisher.publish_context(
                broker=self.broker,
                command=cmds.move_to(instrument=self, location=location),
            )
        with publish_ctx:
            self._implementation.move_to(
                location=location,
                force_direct=force_direct,
                minimum_z_height=minimum_z_height,
                speed=speed,
            )

        return self

    @property  # type: ignore
    @requires_version(2, 0)
    def mount(self) -> str:
        """Return the name of the mount this pipette is attached to"""
        return self._implementation.get_mount().name.lower()

    @property  # type: ignore
    @requires_version(2, 0)
    def speed(self) -> "PlungerSpeeds":
        """The speeds (in mm/s) configured for the pipette plunger.

        This is an object with attributes ``aspirate``, ``dispense``, and
        ``blow_out`` holding the plunger speeds for the corresponding
        operation.

        .. note::
            This property is equivalent to :py:attr:`flow_rate`; the only
            difference is the units in which this property is specified.
            Specifying this attribute uses the units of the linear speed of
            the plunger inside the pipette, while :py:attr:`flow_rate` uses
            the units of the volumetric flow rate of liquid into or out of the
            tip. Because :py:attr:`speed` and :py:attr:`flow_rate` modify the
            same values, setting one will override the other.

        For instance, to set the plunger speed during an aspirate action, do

        .. code-block :: python

            instrument.speed.aspirate = 50

        """
        return self._implementation.get_speed()

    @property  # type: ignore
    @requires_version(2, 0)
    def flow_rate(self) -> "FlowRates":
        """The speeds (in uL/s) configured for the pipette.

        This is an object with attributes ``aspirate``, ``dispense``, and
        ``blow_out`` holding the flow rates for the corresponding operation.

        .. note::
          This property is equivalent to :py:attr:`speed`; the only
          difference is the units in which this property is specified.
          specifying this property uses the units of the volumetric flow rate
          of liquid into or out of the tip, while :py:attr:`speed` uses the
          units of the linear speed of the plunger inside the pipette.
          Because :py:attr:`speed` and :py:attr:`flow_rate` modify the
          same values, setting one will override the other.

        For instance, to change the flow rate for aspiration on an instrument
        you would do

        .. code-block :: python

            instrument.flow_rate.aspirate = 50

        """
        return self._implementation.get_flow_rate()

    @property  # type: ignore
    @requires_version(2, 0)
    def type(self) -> str:
        """One of `'single'` or `'multi'`."""
        model = self.name
        if "single" in model:
            return "single"
        elif "multi" in model:
            return "multi"
        else:
            raise RuntimeError("Bad pipette name: {}".format(model))

    @property  # type: ignore
    @requires_version(2, 0)
    def tip_racks(self) -> List[labware.Labware]:
        """
        The tip racks that have been linked to this pipette.

        This is the property used to determine which tips to pick up next when
        calling :py:meth:`pick_up_tip` without arguments.
        """
        return self._tip_racks

    @tip_racks.setter
    def tip_racks(self, racks: List[labware.Labware]) -> None:
        self._tip_racks = racks

    @property  # type: ignore
    @requires_version(2, 0)
    def trash_container(self) -> labware.Labware:
        """The trash container associated with this pipette.

        This is the property used to determine where to drop tips and blow out
        liquids when calling :py:meth:`drop_tip` or :py:meth:`blow_out` without
        arguments.
        """
        return self._trash

    @trash_container.setter
    def trash_container(self, trash: labware.Labware) -> None:
        self._trash = trash

    @property  # type: ignore
    @requires_version(2, 0)
    def name(self) -> str:
        """
        The name string for the pipette (e.g. 'p300_single')
        """
        return self._implementation.get_pipette_name()

    @property  # type: ignore
    @requires_version(2, 0)
    def model(self) -> str:
        """
        The model string for the pipette (e.g. 'p300_single_v1.3')
        """
        return self._implementation.get_model()

    @property  # type: ignore
    @requires_version(2, 0)
    def min_volume(self) -> float:
        return self._implementation.get_min_volume()

    @property  # type: ignore
    @requires_version(2, 0)
    def max_volume(self) -> float:
        """
        The maximum volume, in microliters (µL), that this pipette can hold.

        The maximum volume that you can actually aspirate might be lower than
        this, depending on what kind of tip is attached to this pipette.  For
        example, a P300 Single-Channel pipette always has a ``max_volume`` of
        300 µL, but if it's using a 200 µL filter tip, its usable volume would
        be limited to 200 µL.
        """
        return self._implementation.get_max_volume()

    @property  # type: ignore
    @requires_version(2, 0)
    def current_volume(self) -> float:
        """
        The current amount of liquid, in microliters, held in the pipette.
        """
        return self._implementation.get_current_volume()

    @property  # type: ignore
    @requires_version(2, 7)
    def has_tip(self) -> bool:
        """Return whether this instrument has a tip attached or not."""
        return self._implementation.has_tip()

    @property
    def _has_tip(self) -> bool:
        """
        Internal function used to check whether this instrument has a
        tip attached or not.
        """
        return self._implementation.has_tip()

    @property  # type: ignore
    @requires_version(2, 0)
    def hw_pipette(self) -> PipetteDict:
        """View the information returned by the hardware API directly.

        :raises: a :py:class:`.types.PipetteNotAttachedError` if the pipette is
                 no longer attached (should not happen).
        """
        return self._implementation.get_pipette()

    @property  # type: ignore
    @requires_version(2, 0)
    def channels(self) -> int:
        """The number of channels on the pipette."""
        return self._implementation.get_channels()

    @property  # type: ignore
    @requires_version(2, 2)
    def return_height(self) -> float:
        """The height to return a tip to its tiprack."""
        return self._implementation.get_return_height()

    @property  # type: ignore
    @requires_version(2, 0)
    def well_bottom_clearance(self) -> "Clearances":
        """The distance above the bottom of a well to aspirate or dispense.

        This is an object with attributes ``aspirate`` and ``dispense``,
        describing the default heights of the corresponding operation. The
        default is 1.0mm for both aspirate and dispense.

        When :py:meth:`aspirate` or :py:meth:`dispense` is given a
        :py:class:`.Well` rather than a full :py:class:`.Location`, the robot
        will move this distance above the bottom of the well to aspirate or
        dispense.

        To change, set the corresponding attribute. For instance,

        .. code-block:: python

            instr.well_bottom_clearance.aspirate = 1

        """
        return self._implementation.get_well_bottom_clearance()

    def __repr__(self) -> str:
        return "<{}: {} in {}>".format(
            self.__class__.__name__,
            self._implementation.get_model(),
            self._implementation.get_mount().name,
        )

    def __str__(self) -> str:
        return "{} on {} mount".format(self.hw_pipette["display_name"], self.mount)

    def _tip_length_for(self, tiprack: labware.Labware) -> float:
        """Get the tip length, including overlap, for a tip from this rack"""
        return instrument.tip_length_for(self.hw_pipette, tiprack)<|MERGE_RESOLUTION|>--- conflicted
+++ resolved
@@ -24,18 +24,9 @@
     APIVersionError,
 )
 
-<<<<<<< HEAD
 from .core.instrument import AbstractInstrument
 from .core.well import AbstractWellCore
 from .module_contexts import ThermocyclerContext, HeaterShakerContext
-=======
-from opentrons.protocols.context.instrument import AbstractInstrument
-from opentrons.protocol_api.module_contexts import (
-    ThermocyclerContext,
-    HeaterShakerContext,
-)
-
->>>>>>> f627f633
 from . import labware
 
 if TYPE_CHECKING:
@@ -201,13 +192,9 @@
                 "knows where it is."
             )
         if self.api_version >= APIVersion(2, 11):
-<<<<<<< HEAD
-            instrument.validate_can_aspirate(dest)
-=======
             instrument.validate_takes_liquid(
                 location=dest, reject_module=self.api_version >= APIVersion(2, 13)
             )
->>>>>>> f627f633
 
         if self.current_volume == 0:
             # Make sure we're at the top of the labware and clear of any
@@ -326,13 +313,9 @@
                 "knows where it is."
             )
         if self.api_version >= APIVersion(2, 11):
-<<<<<<< HEAD
-            instrument.validate_can_dispense(loc)
-=======
             instrument.validate_takes_liquid(
                 location=loc, reject_module=self.api_version >= APIVersion(2, 13)
             )
->>>>>>> f627f633
 
         c_vol = self.current_volume if not volume else volume
 
@@ -1271,11 +1254,7 @@
         for mod in self._ctx._modules.values():
             if isinstance(mod, ThermocyclerContext):
                 mod.flag_unsafe_move(to_loc=location, from_loc=from_loc)
-<<<<<<< HEAD
-            if isinstance(mod, HeaterShakerContext):
-=======
             elif isinstance(mod, HeaterShakerContext):
->>>>>>> f627f633
                 mod.flag_unsafe_move(to_loc=location, is_multichannel=self.channels > 1)
 
         publish_ctx = nullcontext()
