--- conflicted
+++ resolved
@@ -11,12 +11,6 @@
 from typing import TYPE_CHECKING, Optional
 
 import numpy as np
-<<<<<<< HEAD
-=======
-import jsonschema  # type: ignore[import]
-
-from opentrons.protocols.context.protocol_api.labware import LabwareImplementation
->>>>>>> f627f633
 
 from opentrons_shared_data import module
 from opentrons_shared_data.labware.dev_types import LabwareUri
@@ -36,14 +30,6 @@
     ThermocyclerModuleModel,
     HeaterShakerModuleModel,
 )
-<<<<<<< HEAD
-=======
-from opentrons.protocols.api_support.types import APIVersion
-from opentrons.protocols.api_support.definitions import (
-    MAX_SUPPORTED_VERSION,
-    POST_V1_MODULE_DEF_VERSION,
-)
->>>>>>> f627f633
 from opentrons.protocols.geometry.deck_item import DeckItem
 
 from .types import ThermocyclerConfiguration
@@ -58,10 +44,6 @@
 
 class NoSuchModuleError(ValueError):
     """An error raised if a requested model does not match a known module."""
-
-
-class PipetteMovementRestrictedByHeaterShakerError(Exception):
-    """Error raised when trying to move to labware restricted by heater-shaker."""
 
 
 class PipetteMovementRestrictedByHeaterShakerError(Exception):
@@ -354,50 +336,13 @@
         is_labware_latch_closed: bool,
         is_plate_shaking: bool,
     ) -> None:
-<<<<<<< HEAD
-        """Raise error if unsafe to move pipette due to heater-shaker placement."""
-        assert isinstance(self.parent, str), "Could not determine module slot location"
-
-=======
-        """Heater-Shaker geometry constructor. Inherits from ModuleGeometry."""
-        super().__init__(
-            display_name,
-            model,
-            module_type,
-            offset,
-            overall_height,
-            height_over_labware,
-            parent,
-            api_level,
-        )
-
-    def flag_unsafe_move(
-        self,
-        to_slot: int,
-        is_tiprack: bool,
-        is_using_multichannel: bool,
-        is_labware_latch_closed: bool,
-        is_plate_shaking: bool,
-    ) -> None:
         """Raise error if unsafe to move pipette due to Heater-Shaker placement."""
         assert isinstance(self.parent, str), "Could not determine module slot location"
 
->>>>>>> f627f633
         heater_shaker_slot = int(self.parent)
         dest_east_west = to_slot in get_east_west_slots(heater_shaker_slot)
         dest_north_south = to_slot in get_north_south_slots(heater_shaker_slot)
         dest_heater_shaker = to_slot == heater_shaker_slot
-<<<<<<< HEAD
-
-        # If heater-shaker is running, can't move to or around it
-        if (
-            any([dest_east_west, dest_north_south, dest_heater_shaker])
-            and is_plate_shaking
-        ):
-            raise PipetteMovementRestrictedByHeaterShakerError(
-                "Cannot move pipette to Heater-Shaker or adjacent slot while module is shaking"
-            )
-=======
 
         # If Heater-Shaker is running, can't move to or around it
         if (
@@ -465,87 +410,6 @@
         Returns True is pipette's last known location was on the Heater-Shaker
         or in a slot adjacent to its left or right. Also returns True if last
         location is not known or is not associated with a slot.
-        """
-        if pipette_location is None:
-            # If we don't know the pipette's latest location then let's be extra
-            # cautious and call it blocking
-            return True
-
-        pipette_location_slot = pipette_location.labware.first_parent()
-        if pipette_location_slot is None:
-            # If a location is not associated w/ a slot (e.g., if it has labware=None)
-            # then we don't know if it's close to the h/s, so, we will be cautious
-            # and call it blocking
-            return True
-
-        heater_shaker_slot = self.parent
-
-        assert isinstance(
-            heater_shaker_slot, str
-        ), "Could not determine module slot location"
-
-        return heater_shaker_slot == pipette_location_slot or int(
-            pipette_location_slot
-        ) in get_east_west_slots(int(heater_shaker_slot))
->>>>>>> f627f633
-
-        # If heater-shaker's latch is open, can't move to it or east and west of it
-        elif (dest_east_west or dest_heater_shaker) and not is_labware_latch_closed:
-            raise PipetteMovementRestrictedByHeaterShakerError(
-                "Cannot move pipette east or west of or to Heater-Shaker while latch is open"
-            )
-
-        elif is_using_multichannel:
-            # Can't go to east/west slot under any circumstances if pipette is multi-channel
-            if dest_east_west:
-                raise PipetteMovementRestrictedByHeaterShakerError(
-                    "Cannot move multi-channel pipette east or west of Heater-Shaker"
-                )
-            # Can only go north/south if the labware is a tip rack
-            elif dest_north_south and not is_tiprack:
-                raise PipetteMovementRestrictedByHeaterShakerError(
-                    "Cannot move multi-channel pipette to non-tip rack labware north or south of Heater-Shaker"
-                )
-
-    def is_pipette_blocking_shake_movement(
-        self, pipette_location: Optional[Location]
-    ) -> bool:
-        """Check whether pipette is parked adjacent to heater-shaker.
-
-        Returns True if pipette's last known location was on east/west/north/south of or
-        on the heater-shaker. Also returns True if last location is not known or is
-        not associated with a slot.
-        """
-        if pipette_location is None:
-            # If we don't know the pipette's latest location then let's be extra
-            # cautious and call it blocking
-            return True
-
-        pipette_location_slot = pipette_location.labware.first_parent()
-        if pipette_location_slot is None:
-            # If a location is not associated w/ a slot (e.g., if it has labware=None)
-            # then we don't know if it's close to the h/s, so, we will be cautious
-            # and call it blocking
-            return True
-
-        heater_shaker_slot = self.parent
-
-        assert isinstance(
-            heater_shaker_slot, str
-        ), "Could not determine module slot location"
-
-        return heater_shaker_slot == pipette_location_slot or int(
-            pipette_location_slot
-        ) in get_adjacent_slots(int(heater_shaker_slot))
-
-    def is_pipette_blocking_latch_movement(
-        self, pipette_location: Optional[Location]
-    ) -> bool:
-        """Check whether pipette is parked east or west of heater-shaker.
-
-        Returns True is pipette's last known location was on east/west of or on the
-        heater-shaker. Also returns True if last location is not known or is not
-        associated with a slot.
         """
         if pipette_location is None:
             # If we don't know the pipette's latest location then let's be extra
@@ -655,7 +519,6 @@
         raise NoSuchModuleError(f'Could not find a module with model "{model}"')
 
 
-<<<<<<< HEAD
 def models_compatible(
     requested_model: ModuleModel, candidate_definition: ModuleDefinitionV3
 ) -> bool:
@@ -663,81 +526,6 @@
     return (
         requested_model.value == candidate_definition["model"]
         or requested_model.value in candidate_definition["compatibleWith"]
-=======
-
-def load_module(
-    model: ModuleModel,
-    parent: Location,
-    api_level: APIVersion = None,
-    configuration: str = None,
-) -> ModuleGeometry:
-    """
-    Return a :py:class:`ModuleGeometry` object from a definition looked up
-    by name.
-
-    :param model: The module model to use. This should be one of the strings
-                  returned by :py:func:`ModuleGeometry.resolve_module_model`
-    :param parent: A :py:class:`.Location` representing the location where
-                   the front and left most point of the outside of the module
-                   is (often the front-left corner of a slot on the deck).
-    :param APIVersion api_level: the API version to set for the loaded
-                                 :py:class:`ModuleGeometry` instance. The
-                                 :py:class:`ModuleGeometry` will
-                                 conform to this level. If not specified,
-                                 defaults to :py:attr:`.MAX_SUPPORTED_VERSION`.
-    :param configuration: Used to specify the slot configuration of
-                        the Thermocycler. Only Valid in Python API
-                        Version 2.4 and later. If you wish to use
-                        the non-full plate configuration, you must
-                        pass in the key word value `semi`
-    """
-    api_level = api_level or MAX_SUPPORTED_VERSION
-    defn = _load_module_definition(api_level, model)
-    if configuration:
-        # Here we are converting the string passed in to a
-        # configuration type. For now we only have
-        # Thermocycler configurations, but there could be others
-        # in the future
-        return load_module_from_definition(
-            defn,
-            parent,
-            api_level,
-            ThermocyclerConfiguration.configuration_type(configuration),
-        )
-    else:
-        return load_module_from_definition(defn, parent, api_level)
-
-
-def resolve_module_model(module_model_or_load_name: str) -> ModuleModel:
-    """Turn any of the supported APIv2 load names into module model names."""
-
-    model_map: Mapping[str, ModuleModel] = {
-        "magneticModuleV1": MagneticModuleModel.MAGNETIC_V1,
-        "magneticModuleV2": MagneticModuleModel.MAGNETIC_V2,
-        "temperatureModuleV1": TemperatureModuleModel.TEMPERATURE_V1,
-        "temperatureModuleV2": TemperatureModuleModel.TEMPERATURE_V2,
-        "thermocyclerModuleV1": ThermocyclerModuleModel.THERMOCYCLER_V1,
-        "thermocyclerModuleV2": ThermocyclerModuleModel.THERMOCYCLER_V2,
-        "heaterShakerModuleV1": HeaterShakerModuleModel.HEATER_SHAKER_V1,
-    }
-
-    alias_map: Mapping[str, ModuleModel] = {
-        "magdeck": MagneticModuleModel.MAGNETIC_V1,
-        "magnetic module": MagneticModuleModel.MAGNETIC_V1,
-        "magnetic module gen2": MagneticModuleModel.MAGNETIC_V2,
-        "tempdeck": TemperatureModuleModel.TEMPERATURE_V1,
-        "temperature module": TemperatureModuleModel.TEMPERATURE_V1,
-        "temperature module gen2": TemperatureModuleModel.TEMPERATURE_V2,
-        "thermocycler": ThermocyclerModuleModel.THERMOCYCLER_V1,
-        "thermocycler module": ThermocyclerModuleModel.THERMOCYCLER_V1,
-        "thermocycler module gen2": ThermocyclerModuleModel.THERMOCYCLER_V2,
-        # No alias for Heater-Shaker. Use Heater-Shaker model name for loading.
-    }
-
-    lower_name = module_model_or_load_name.lower()
-    resolved_name = model_map.get(module_model_or_load_name, None) or alias_map.get(
-        lower_name, None
->>>>>>> f627f633
     )
 
 
