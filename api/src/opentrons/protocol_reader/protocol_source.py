"""Protocol source value objects."""
from enum import Enum
from dataclasses import dataclass
from pathlib import Path
from typing import Any, Dict, List, Optional, Union
from typing_extensions import Literal

from opentrons.protocols.api_support.types import APIVersion

from opentrons_shared_data.robot.dev_types import RobotType


class ProtocolType(str, Enum):
    """Type of protocol, JSON or Python."""

    JSON = "json"
    PYTHON = "python"


# TODO(mc, 2021-12-07): add python support roles
class ProtocolFileRole(str, Enum):
    """The purpose of a given file in a protocol.

    Args:
        MAIN: The protocol's main file. In a JSON protocol, this is will
            be the JSON file. In a Python protocol, this is the file
            that exports the main `run` method.
        LABWARE: A labware definition file, loadable by a
            Python file in the same protocol.
        DATA: An arbitrary text or csv file for usage in `bundled_data`
            for a Python protool
    """

    MAIN = "main"
    LABWARE = "labware"
    DATA = "data"


@dataclass(frozen=True)
class ProtocolSourceFile:
    """A single file in a protocol.

    Attributes:
        path: The file's path on disk.
        role: The file's purpose in the protocol.
    """

    path: Path
    role: ProtocolFileRole


@dataclass(frozen=True)
class JsonProtocolConfig:
    """Execution configuration for a JSON protocol.

    Attributes:
        schema_version: JSON schema version of the JSON protocol.
        protocol_type: Type of protocol
    """

    schema_version: int
    protocol_type: Literal[ProtocolType.JSON] = ProtocolType.JSON


@dataclass(frozen=True)
class PythonProtocolConfig:
    """Execution configuration for a Python protocol.

    Attributes:
        api_version: Python Protocol API version of the protocol.
        protocol_type: Type of protocol
    """

    api_version: APIVersion
    protocol_type: Literal[ProtocolType.PYTHON] = ProtocolType.PYTHON


ProtocolConfig = Union[JsonProtocolConfig, PythonProtocolConfig]
"""Union of all protocol execution configurations."""


# TODO(mc, 2021-12-09): Dict[str, Any] is an overly-permissive approximation
# due to mypy's lack of easy recursive types. Find a more accurate type
Metadata = Dict[str, Any]
"""A protocol's metadata (non-essential info, like author and title).

Robot software may not change how it executes a protocol based on
metadata (excepting a Python protocol's API version, which is in
metadata due to a historical implementation detail).

Metadata must be a simple JSON-serializable dictionary.
"""


@dataclass(frozen=True)
class ProtocolSource:
    """A value object representing a protocol and its source files on disk.

    This includes pointers to the files,
    plus some basic information that can be readily inferred from those files.
    (Excluding information that would require in-depth simulation of the protocol.)

    Attributes:
        directory: The directory containing the protocol files
            (and only the protocol files), or ``None`` if this is unknown.
        main_file: The location of the protocol's main file on disk.
        files: Descriptions of all files that make up the protocol.
        metadata: Arbitrary metadata specified by the protocols.
        config: Protocol execution configuration.
        labware_definitions: Labware definitions provided by separate
            labware files or the main JSON protocol file, if present.
            This is not necessarily the same set of labware definitions
            that the protocol will actually attempt to load.
    """

    directory: Optional[Path]
    main_file: Path
    files: List[ProtocolSourceFile]
    metadata: Metadata
<<<<<<< HEAD
    robot_type: RobotType
    config: ProtocolConfig
    labware_definitions: List[LabwareDefinition]
=======
    config: ProtocolConfig
>>>>>>> c5338b84
<|MERGE_RESOLUTION|>--- conflicted
+++ resolved
@@ -117,10 +117,5 @@
     main_file: Path
     files: List[ProtocolSourceFile]
     metadata: Metadata
-<<<<<<< HEAD
     robot_type: RobotType
-    config: ProtocolConfig
-    labware_definitions: List[LabwareDefinition]
-=======
-    config: ProtocolConfig
->>>>>>> c5338b84
+    config: ProtocolConfig