"""Test equipment command execution side effects."""
import pytest
import inspect
from datetime import datetime
from decoy import Decoy, matchers
from typing import Any, Optional, cast

from opentrons_shared_data.pipette.dev_types import PipetteNameType
from opentrons_shared_data.pipette import pipette_definition
from opentrons_shared_data.labware.dev_types import LabwareUri

from opentrons.calibration_storage.helpers import uri_from_details
from opentrons.types import Mount as HwMount, MountType, DeckSlotName
from opentrons.hardware_control import HardwareControlAPI
from opentrons.hardware_control.modules import (
    TempDeck,
    MagDeck,
    HeaterShaker,
    AbstractModule,
)
from opentrons.hardware_control.dev_types import PipetteDict
from opentrons.protocols.models import LabwareDefinition

from opentrons.protocol_engine import errors
from opentrons.protocol_engine.actions import ActionDispatcher
from opentrons.protocol_engine.types import (
    DeckSlotLocation,
    DeckType,
    ModuleLocation,
    OnLabwareLocation,
    NonStackedLocation,
    LoadedPipette,
    LabwareOffset,
    LabwareOffsetVector,
    LabwareOffsetLocation,
    ModuleModel,
    ModuleDefinition,
    OFF_DECK_LOCATION,
    FlowRates,
)

from opentrons.protocol_engine.state import Config, StateStore
from opentrons.protocol_engine.state.modules import HardwareModule
from opentrons.protocol_engine.resources import (
    ModelUtils,
    LabwareDataProvider,
    ModuleDataProvider,
    pipette_data_provider,
)
from opentrons.protocol_engine.resources.pipette_data_provider import (
    LoadedStaticPipetteData,
)
from opentrons.protocol_engine.execution.equipment import (
    EquipmentHandler,
    LoadedLabwareData,
    LoadedPipetteData,
    LoadedModuleData,
)
from ..pipette_fixtures import get_default_nozzle_map


def _make_config(use_virtual_modules: bool) -> Config:
    return Config(
        use_virtual_modules=use_virtual_modules,
        # Robot and deck type are arbitrary.
        robot_type="OT-2 Standard",
        deck_type=DeckType.OT2_STANDARD,
    )


@pytest.fixture(autouse=True)
def patch_mock_pipette_data_provider(
    decoy: Decoy,
    monkeypatch: pytest.MonkeyPatch,
) -> None:
    """Mock out pipette_data_provider top level functions."""
    for name, func in inspect.getmembers(pipette_data_provider, inspect.isfunction):
        monkeypatch.setattr(pipette_data_provider, name, decoy.mock(func=func))


@pytest.fixture
def state_store(decoy: Decoy) -> StateStore:
    """Get a mocked out StateStore instance."""
    return decoy.mock(cls=StateStore)


@pytest.fixture
def action_dispatcher(decoy: Decoy) -> ActionDispatcher:
    """Get a mocked out ActionDispatcher instance."""
    return decoy.mock(cls=ActionDispatcher)


@pytest.fixture
def model_utils(decoy: Decoy) -> ModelUtils:
    """Get a mocked out ModelUtils instance."""
    return decoy.mock(cls=ModelUtils)


@pytest.fixture
def labware_data_provider(decoy: Decoy) -> LabwareDataProvider:
    """Get a mocked out LabwareDataProvider instance."""
    return decoy.mock(cls=LabwareDataProvider)


@pytest.fixture
def module_data_provider(decoy: Decoy) -> ModuleDataProvider:
    """Get a mocked out ModuleDataProvider instance."""
    return decoy.mock(cls=ModuleDataProvider)


@pytest.fixture
async def temp_module_v1(decoy: Decoy) -> TempDeck:
    """Get a mocked out module fixture."""
    temp_mod = decoy.mock(cls=TempDeck)
    decoy.when(temp_mod.device_info).then_return({"serial": "serial-1"})
    decoy.when(temp_mod.model()).then_return("temperatureModuleV1")

    return temp_mod


@pytest.fixture
async def temp_module_v2(decoy: Decoy) -> TempDeck:
    """Get a mocked out module fixture."""
    temp_mod = decoy.mock(cls=TempDeck)
    decoy.when(temp_mod.device_info).then_return({"serial": "serial-2"})
    decoy.when(temp_mod.model()).then_return("temperatureModuleV2")

    return temp_mod


@pytest.fixture
def loaded_static_pipette_data(
    supported_tip_fixture: pipette_definition.SupportedTipsDefinition,
) -> LoadedStaticPipetteData:
    """Get a pipette config data value object."""
    return LoadedStaticPipetteData(
        model="pipette_model",
        display_name="pipette name",
        min_volume=1.23,
        max_volume=4.56,
        channels=7,
        flow_rates=FlowRates(
            default_blow_out={"a": 1.23},
            default_aspirate={"b": 4.56},
            default_dispense={"c": 7.89},
        ),
        tip_configuration_lookup_table={4.56: supported_tip_fixture},
        nominal_tip_overlap={"default": 9.87},
        home_position=10.11,
        nozzle_offset_z=12.13,
<<<<<<< HEAD
        nozzle_map=get_default_nozzle_map(PipetteNameType.P300_SINGLE),
=======
        back_left_nozzle_offset=Point(x=1, y=2, z=3),
        front_right_nozzle_offset=Point(x=4, y=5, z=6),
        back_left_corner_offset=Point(x=1, y=2, z=3),
        front_right_corner_offset=Point(x=4, y=5, z=6),
>>>>>>> be346725
    )


@pytest.fixture
def virtual_pipette_data_provider(
    decoy: Decoy,
) -> pipette_data_provider.VirtualPipetteDataProvider:
    """Virtual pipette data provider."""
    return decoy.mock(cls=pipette_data_provider.VirtualPipetteDataProvider)


@pytest.fixture
def subject(
    hardware_api: HardwareControlAPI,
    state_store: StateStore,
    action_dispatcher: ActionDispatcher,
    labware_data_provider: LabwareDataProvider,
    module_data_provider: ModuleDataProvider,
    model_utils: ModelUtils,
    virtual_pipette_data_provider: pipette_data_provider.VirtualPipetteDataProvider,
) -> EquipmentHandler:
    """Get an EquipmentHandler test subject with its dependencies mocked out."""
    return EquipmentHandler(
        hardware_api=hardware_api,
        state_store=state_store,
        action_dispatcher=action_dispatcher,
        labware_data_provider=labware_data_provider,
        module_data_provider=module_data_provider,
        model_utils=model_utils,
        virtual_pipette_data_provider=virtual_pipette_data_provider,
    )


async def test_load_labware(
    decoy: Decoy,
    model_utils: ModelUtils,
    state_store: StateStore,
    labware_data_provider: LabwareDataProvider,
    minimal_labware_def: LabwareDefinition,
    subject: EquipmentHandler,
) -> None:
    """It should load labware definition and offset data and generate an ID."""
    decoy.when(model_utils.generate_id()).then_return("unique-id")

    decoy.when(state_store.labware.get_definition_by_uri(matchers.IsA(str))).then_raise(
        errors.LabwareDefinitionDoesNotExistError("oh no")
    )

    decoy.when(
        await labware_data_provider.get_labware_definition(
            load_name="load-name",
            namespace="opentrons-test",
            version=1,
        )
    ).then_return(minimal_labware_def)

    decoy.when(
        state_store.labware.find_applicable_labware_offset(
            definition_uri="opentrons-test/load-name/1",
            location=LabwareOffsetLocation(slotName=DeckSlotName.SLOT_3),
        )
    ).then_return(
        LabwareOffset(
            id="labware-offset-id",
            createdAt=datetime(year=2021, month=1, day=2),
            definitionUri="opentrons-test/load-name/1",
            location=LabwareOffsetLocation(slotName=DeckSlotName.SLOT_3),
            vector=LabwareOffsetVector(x=1, y=2, z=3),
        )
    )

    result = await subject.load_labware(
        location=DeckSlotLocation(slotName=DeckSlotName.SLOT_3),
        load_name="load-name",
        namespace="opentrons-test",
        version=1,
        labware_id=None,
    )

    assert result == LoadedLabwareData(
        labware_id="unique-id",
        definition=minimal_labware_def,
        offsetId="labware-offset-id",
    )


async def test_load_labware_off_deck(
    decoy: Decoy,
    model_utils: ModelUtils,
    state_store: StateStore,
    minimal_labware_def: LabwareDefinition,
    subject: EquipmentHandler,
) -> None:
    """It should load labware definition and offset data and generate an ID."""
    decoy.when(model_utils.generate_id()).then_return("unique-id")

    decoy.when(
        state_store.labware.get_definition_by_uri(
            cast("LabwareUri", "opentrons-test/load-name/1")
        )
    ).then_return(minimal_labware_def)

    result = await subject.load_labware(
        location=OFF_DECK_LOCATION,
        load_name="load-name",
        namespace="opentrons-test",
        version=1,
        labware_id=None,
    )

    assert result == LoadedLabwareData(
        labware_id="unique-id",
        definition=minimal_labware_def,
        offsetId=None,
    )


async def test_load_labware_uses_provided_id(
    decoy: Decoy,
    state_store: StateStore,
    labware_data_provider: LabwareDataProvider,
    minimal_labware_def: LabwareDefinition,
    subject: EquipmentHandler,
) -> None:
    """It should use the provided ID rather than generating an ID for the labware."""
    decoy.when(state_store.labware.get_definition_by_uri(matchers.IsA(str))).then_raise(
        errors.LabwareDefinitionDoesNotExistError("oh no")
    )

    decoy.when(
        await labware_data_provider.get_labware_definition(
            load_name="load-name",
            namespace="opentrons-test",
            version=1,
        )
    ).then_return(minimal_labware_def)

    decoy.when(
        state_store.labware.find_applicable_labware_offset(
            definition_uri="opentrons-test/load-name/1",
            location=LabwareOffsetLocation(slotName=DeckSlotName.SLOT_3),
        )
    ).then_return(None)

    result = await subject.load_labware(
        location=DeckSlotLocation(slotName=DeckSlotName.SLOT_3),
        load_name="load-name",
        namespace="opentrons-test",
        version=1,
        labware_id="my-labware-id",
    )

    assert result == LoadedLabwareData(
        labware_id="my-labware-id", definition=minimal_labware_def, offsetId=None
    )


async def test_load_labware_uses_loaded_labware_def(
    decoy: Decoy,
    model_utils: ModelUtils,
    state_store: StateStore,
    labware_data_provider: LabwareDataProvider,
    minimal_labware_def: LabwareDefinition,
    subject: EquipmentHandler,
) -> None:
    """Loading labware should use the labware definition already in state."""
    expected_uri = uri_from_details(
        load_name="load-name",
        namespace="opentrons-test",
        version=1,
    )

    decoy.when(model_utils.generate_id()).then_return("unique-id")

    decoy.when(state_store.labware.get_definition_by_uri(expected_uri)).then_return(
        minimal_labware_def
    )

    decoy.when(
        state_store.labware.find_applicable_labware_offset(
            definition_uri="opentrons-test/load-name/1",
            location=LabwareOffsetLocation(slotName=DeckSlotName.SLOT_3),
        )
    ).then_return(None)

    result = await subject.load_labware(
        location=DeckSlotLocation(slotName=DeckSlotName.SLOT_3),
        load_name="load-name",
        namespace="opentrons-test",
        version=1,
        labware_id=None,
    )

    assert result == LoadedLabwareData(
        labware_id="unique-id",
        definition=minimal_labware_def,
        offsetId=None,
    )

    decoy.verify(
        await labware_data_provider.get_labware_definition(
            load_name="load-name",
            namespace="opentrons-test",
            version=1,
        ),
        times=0,
    )


async def test_load_labware_on_module(
    decoy: Decoy,
    model_utils: ModelUtils,
    state_store: StateStore,
    minimal_labware_def: LabwareDefinition,
    subject: EquipmentHandler,
) -> None:
    """It should load labware definition and offset data and generate an ID."""
    decoy.when(model_utils.generate_id()).then_return("unique-id")

    decoy.when(
        state_store.labware.get_definition_by_uri(matchers.IsA(str))
    ).then_return(minimal_labware_def)

    decoy.when(state_store.modules.get_requested_model("module-id")).then_return(
        ModuleModel.THERMOCYCLER_MODULE_V1
    )
    decoy.when(state_store.modules.get_location("module-id")).then_return(
        DeckSlotLocation(slotName=DeckSlotName.SLOT_3)
    )

    decoy.when(
        state_store.labware.find_applicable_labware_offset(
            definition_uri="opentrons-test/load-name/1",
            location=LabwareOffsetLocation(
                slotName=DeckSlotName.SLOT_3,
                moduleModel=ModuleModel.THERMOCYCLER_MODULE_V1,
            ),
        )
    ).then_return(
        LabwareOffset(
            id="labware-offset-id",
            createdAt=datetime(year=2021, month=1, day=2),
            definitionUri="opentrons-test/load-name/1",
            location=LabwareOffsetLocation(
                slotName=DeckSlotName.SLOT_3,
                moduleModel=ModuleModel.THERMOCYCLER_MODULE_V1,
            ),
            vector=LabwareOffsetVector(x=1, y=2, z=3),
        )
    )

    result = await subject.load_labware(
        location=ModuleLocation(moduleId="module-id"),
        load_name="load-name",
        namespace="opentrons-test",
        version=1,
        labware_id=None,
    )

    assert result == LoadedLabwareData(
        labware_id="unique-id",
        definition=minimal_labware_def,
        offsetId="labware-offset-id",
    )


def test_find_offset_id_of_labware_on_deck_slot(
    decoy: Decoy,
    state_store: StateStore,
    subject: EquipmentHandler,
) -> None:
    """It should find the offset by resolving the provided location."""
    decoy.when(
        state_store.labware.find_applicable_labware_offset(
            definition_uri="opentrons-test/load-name/1",
            location=LabwareOffsetLocation(
                slotName=DeckSlotName.SLOT_3,
                moduleModel=None,
            ),
        )
    ).then_return(
        LabwareOffset(
            id="labware-offset-id",
            createdAt=datetime(year=2021, month=1, day=2),
            definitionUri="opentrons-test/load-name/1",
            location=LabwareOffsetLocation(
                slotName=DeckSlotName.SLOT_3,
                moduleModel=None,
            ),
            vector=LabwareOffsetVector(x=1, y=2, z=3),
        )
    )

    result = subject.find_applicable_labware_offset_id(
        labware_definition_uri="opentrons-test/load-name/1",
        labware_location=DeckSlotLocation(slotName=DeckSlotName.SLOT_3),
    )

    assert result == "labware-offset-id"


def test_find_offset_id_of_labware_on_module(
    decoy: Decoy,
    state_store: StateStore,
    subject: EquipmentHandler,
) -> None:
    """It should find a new offset by resolving the new location."""
    decoy.when(state_store.modules.get_requested_model("input-module-id")).then_return(
        ModuleModel.THERMOCYCLER_MODULE_V1
    )
    decoy.when(state_store.modules.get_location("input-module-id")).then_return(
        DeckSlotLocation(slotName=DeckSlotName.SLOT_3)
    )

    decoy.when(
        state_store.labware.find_applicable_labware_offset(
            definition_uri="opentrons-test/load-name/1",
            location=LabwareOffsetLocation(
                slotName=DeckSlotName.SLOT_3,
                moduleModel=ModuleModel.THERMOCYCLER_MODULE_V1,
            ),
        )
    ).then_return(
        LabwareOffset(
            id="labware-offset-id",
            createdAt=datetime(year=2021, month=1, day=2),
            definitionUri="opentrons-test/load-name/1",
            location=LabwareOffsetLocation(
                slotName=DeckSlotName.SLOT_3,
                moduleModel=ModuleModel.THERMOCYCLER_MODULE_V1,
            ),
            vector=LabwareOffsetVector(x=1, y=2, z=3),
        )
    )

    result = subject.find_applicable_labware_offset_id(
        labware_definition_uri="opentrons-test/load-name/1",
        labware_location=ModuleLocation(moduleId="input-module-id"),
    )

    assert result == "labware-offset-id"


@pytest.mark.parametrize(
    argnames=["parent_location", "expected_result"],
    argvalues=[
        (DeckSlotLocation(slotName=DeckSlotName.SLOT_1), "labware-offset-id"),
        (OFF_DECK_LOCATION, None),
    ],
)
def test_find_offset_id_of_labware_on_labware(
    decoy: Decoy,
    parent_location: NonStackedLocation,
    expected_result: Optional[str],
    state_store: StateStore,
    subject: EquipmentHandler,
) -> None:
    """It should find an offset for a labware on a labware."""
    decoy.when(state_store.labware.get_definition_uri("labware-id")).then_return(
        LabwareUri("opentrons-test/load-name-2/1")
    )

    decoy.when(state_store.labware.get_parent_location("labware-id")).then_return(
        parent_location
    )

    decoy.when(
        state_store.labware.find_applicable_labware_offset(
            definition_uri="opentrons-test/load-name-1/1",
            location=LabwareOffsetLocation(
                slotName=DeckSlotName.SLOT_1,
                moduleModel=None,
                definitionUri="opentrons-test/load-name-2/1",
            ),
        )
    ).then_return(
        LabwareOffset(
            id="labware-offset-id",
            createdAt=datetime(year=2021, month=1, day=2),
            definitionUri="opentrons-test/load-name/1",
            location=LabwareOffsetLocation(
                slotName=DeckSlotName.SLOT_1,
                definitionUri="opentrons-test/load-name-2/1",
            ),
            vector=LabwareOffsetVector(x=1, y=2, z=3),
        )
    )

    result = subject.find_applicable_labware_offset_id(
        labware_definition_uri="opentrons-test/load-name-1/1",
        labware_location=OnLabwareLocation(labwareId="labware-id"),
    )

    assert result == expected_result


def test_find_offset_id_of_labware_on_labware_on_modules(
    decoy: Decoy,
    state_store: StateStore,
    subject: EquipmentHandler,
) -> None:
    """It should find an offset for a labware on a labware on a module."""
    decoy.when(state_store.labware.get_definition_uri("labware-id")).then_return(
        LabwareUri("opentrons-test/load-name-2/1")
    )

    decoy.when(state_store.labware.get_parent_location("labware-id")).then_return(
        ModuleLocation(moduleId="module-id"),
    )

    decoy.when(state_store.modules.get_requested_model("module-id")).then_return(
        ModuleModel.HEATER_SHAKER_MODULE_V1
    )

    decoy.when(state_store.modules.get_location("module-id")).then_return(
        DeckSlotLocation(slotName=DeckSlotName.SLOT_1)
    )

    decoy.when(
        state_store.labware.find_applicable_labware_offset(
            definition_uri="opentrons-test/load-name-1/1",
            location=LabwareOffsetLocation(
                slotName=DeckSlotName.SLOT_1,
                moduleModel=ModuleModel.HEATER_SHAKER_MODULE_V1,
                definitionUri="opentrons-test/load-name-2/1",
            ),
        )
    ).then_return(
        LabwareOffset(
            id="labware-offset-id",
            createdAt=datetime(year=2021, month=1, day=2),
            definitionUri="opentrons-test/load-name/1",
            location=LabwareOffsetLocation(
                slotName=DeckSlotName.SLOT_1,
                moduleModel=ModuleModel.HEATER_SHAKER_MODULE_V1,
                definitionUri="opentrons-test/load-name-2/1",
            ),
            vector=LabwareOffsetVector(x=1, y=2, z=3),
        )
    )

    result = subject.find_applicable_labware_offset_id(
        labware_definition_uri="opentrons-test/load-name-1/1",
        labware_location=OnLabwareLocation(labwareId="labware-id"),
    )

    assert result == "labware-offset-id"


def test_find_offset_id_of_labware_off_deck(subject: EquipmentHandler) -> None:
    """It should return None for offset_id of labware off-deck."""
    result = subject.find_applicable_labware_offset_id(
        labware_definition_uri="opentrons-test/load-name/1",
        labware_location=OFF_DECK_LOCATION,
    )
    assert result is None


async def test_load_pipette(
    decoy: Decoy,
    model_utils: ModelUtils,
    hardware_api: HardwareControlAPI,
    state_store: StateStore,
    action_dispatcher: ActionDispatcher,
    loaded_static_pipette_data: LoadedStaticPipetteData,
    subject: EquipmentHandler,
) -> None:
    """It should load pipette data, check attachment, and generate an ID."""
    pipette_dict = cast(PipetteDict, {"model": "hello", "pipette_id": "world"})

    decoy.when(state_store.config.use_virtual_pipettes).then_return(False)
    decoy.when(model_utils.generate_id()).then_return("unique-id")
    decoy.when(state_store.pipettes.get_by_mount(MountType.RIGHT)).then_return(
        LoadedPipette.construct(pipetteName=PipetteNameType.P300_MULTI)  # type: ignore[call-arg]
    )
    decoy.when(hardware_api.get_attached_instrument(mount=HwMount.LEFT)).then_return(
        pipette_dict
    )

    decoy.when(
        pipette_data_provider.get_pipette_static_config(pipette_dict)
    ).then_return(loaded_static_pipette_data)

    decoy.when(hardware_api.get_instrument_max_height(mount=HwMount.LEFT)).then_return(
        42.0
    )

    result = await subject.load_pipette(
        pipette_name=PipetteNameType.P300_SINGLE,
        mount=MountType.LEFT,
        pipette_id=None,
    )

    assert result == LoadedPipetteData(
        pipette_id="unique-id",
        serial_number="world",
        static_config=loaded_static_pipette_data,
    )

    decoy.verify(
        await hardware_api.cache_instruments(
            {
                HwMount.LEFT: PipetteNameType.P300_SINGLE.value,
                HwMount.RIGHT: PipetteNameType.P300_MULTI.value,
            }
        ),
    )


async def test_load_pipette_96_channels(
    decoy: Decoy,
    model_utils: ModelUtils,
    hardware_api: HardwareControlAPI,
    state_store: StateStore,
    action_dispatcher: ActionDispatcher,
    loaded_static_pipette_data: LoadedStaticPipetteData,
    subject: EquipmentHandler,
) -> None:
    """It should load pipette data, check attachment, and generate an ID."""
    pipette_dict = cast(PipetteDict, {"model": "hello", "pipette_id": "world"})

    decoy.when(state_store.config.use_virtual_pipettes).then_return(False)
    decoy.when(model_utils.generate_id()).then_return("unique-id")
    decoy.when(hardware_api.get_attached_instrument(mount=HwMount.LEFT)).then_return(
        pipette_dict
    )
    decoy.when(
        pipette_data_provider.get_pipette_static_config(pipette_dict)
    ).then_return(loaded_static_pipette_data)

    decoy.when(hardware_api.get_instrument_max_height(mount=HwMount.LEFT)).then_return(
        42.0
    )

    result = await subject.load_pipette(
        pipette_name=PipetteNameType.P1000_96,
        mount=MountType.LEFT,
        pipette_id=None,
    )

    assert result == LoadedPipetteData(
        pipette_id="unique-id",
        serial_number="world",
        static_config=loaded_static_pipette_data,
    )


async def test_load_pipette_uses_provided_id(
    decoy: Decoy,
    hardware_api: HardwareControlAPI,
    state_store: StateStore,
    action_dispatcher: ActionDispatcher,
    loaded_static_pipette_data: LoadedStaticPipetteData,
    subject: EquipmentHandler,
) -> None:
    """It should use the provided ID rather than generating an ID for the pipette."""
    pipette_dict = cast(PipetteDict, {"model": "hello", "pipette_id": "world"})

    decoy.when(state_store.config.use_virtual_pipettes).then_return(False)
    decoy.when(hardware_api.get_attached_instrument(mount=HwMount.LEFT)).then_return(
        pipette_dict
    )
    decoy.when(
        pipette_data_provider.get_pipette_static_config(pipette_dict)
    ).then_return(loaded_static_pipette_data)

    result = await subject.load_pipette(
        pipette_name=PipetteNameType.P300_SINGLE,
        mount=MountType.LEFT,
        pipette_id="my-pipette-id",
    )

    assert result == LoadedPipetteData(
        pipette_id="my-pipette-id",
        serial_number="world",
        static_config=loaded_static_pipette_data,
    )


async def test_load_pipette_use_virtual(
    decoy: Decoy,
    model_utils: ModelUtils,
    state_store: StateStore,
    action_dispatcher: ActionDispatcher,
    loaded_static_pipette_data: LoadedStaticPipetteData,
    subject: EquipmentHandler,
    virtual_pipette_data_provider: pipette_data_provider.VirtualPipetteDataProvider,
) -> None:
    """It should use the provided ID rather than generating an ID for the pipette."""
    decoy.when(state_store.config.use_virtual_pipettes).then_return(True)
    decoy.when(state_store.config.robot_type).then_return("OT-2 Standard")
    decoy.when(model_utils.generate_id()).then_return("unique-id")
    decoy.when(model_utils.generate_id(prefix="fake-serial-number-")).then_return(
        "fake-serial"
    )

    decoy.when(
        virtual_pipette_data_provider.get_virtual_pipette_static_config(
            PipetteNameType.P300_SINGLE.value, "unique-id"
        )
    ).then_return(loaded_static_pipette_data)

    result = await subject.load_pipette(
        pipette_name=PipetteNameType.P300_SINGLE, mount=MountType.LEFT, pipette_id=None
    )

    assert result == LoadedPipetteData(
        pipette_id="unique-id",
        serial_number="fake-serial",
        static_config=loaded_static_pipette_data,
    )


async def test_load_pipette_raises_if_pipette_not_attached(
    decoy: Decoy,
    model_utils: ModelUtils,
    hardware_api: HardwareControlAPI,
    state_store: StateStore,
    subject: EquipmentHandler,
) -> None:
    """Loading a pipette should raise if unable to cache instruments."""
    decoy.when(state_store.config.use_virtual_pipettes).then_return(False)

    decoy.when(model_utils.generate_id()).then_return("unique-id")

    decoy.when(
        await hardware_api.cache_instruments(
            {HwMount.LEFT: PipetteNameType.P300_SINGLE.value}
        )
    ).then_raise(
        RuntimeError(
            "mount LEFT: instrument p300_single was requested, "
            "but no instrument is present"
        )
    )

    with pytest.raises(
        errors.FailedToLoadPipetteError, match=".+p300_single was requested"
    ):
        await subject.load_pipette(
            pipette_name=PipetteNameType.P300_SINGLE,
            mount=MountType.LEFT,
            pipette_id=None,
        )


async def test_load_module(
    decoy: Decoy,
    model_utils: ModelUtils,
    state_store: StateStore,
    module_data_provider: ModuleDataProvider,
    hardware_api: HardwareControlAPI,
    tempdeck_v1_def: ModuleDefinition,
    tempdeck_v2_def: ModuleDefinition,
    temp_module_v1: AbstractModule,
    temp_module_v2: AbstractModule,
    subject: EquipmentHandler,
) -> None:
    """It should load a module, returning its ID, serial & definition in result."""
    decoy.when(model_utils.ensure_id("input-module-id")).then_return("module-id")

    decoy.when(
        module_data_provider.get_definition(ModuleModel.TEMPERATURE_MODULE_V1)
    ).then_return(tempdeck_v1_def)

    decoy.when(
        module_data_provider.get_definition(ModuleModel.TEMPERATURE_MODULE_V2)
    ).then_return(tempdeck_v2_def)

    decoy.when(hardware_api.attached_modules).then_return(
        [
            temp_module_v1,
            temp_module_v2,
        ]
    )

    decoy.when(state_store.config).then_return(_make_config(use_virtual_modules=False))

    decoy.when(
        state_store.modules.select_hardware_module_to_load(
            model=ModuleModel.TEMPERATURE_MODULE_V1,
            location=DeckSlotLocation(slotName=DeckSlotName.SLOT_1),
            attached_modules=[
                HardwareModule(serial_number="serial-1", definition=tempdeck_v1_def),
                HardwareModule(serial_number="serial-2", definition=tempdeck_v2_def),
            ],
        )
    ).then_return(HardwareModule(serial_number="serial-1", definition=tempdeck_v1_def))

    result = await subject.load_module(
        model=ModuleModel.TEMPERATURE_MODULE_V1,
        location=DeckSlotLocation(slotName=DeckSlotName.SLOT_1),
        module_id="input-module-id",
    )

    assert result == LoadedModuleData(
        module_id="module-id",
        serial_number="serial-1",
        definition=tempdeck_v1_def,
    )


async def test_load_module_using_virtual(
    decoy: Decoy,
    model_utils: ModelUtils,
    state_store: StateStore,
    module_data_provider: ModuleDataProvider,
    hardware_api: HardwareControlAPI,
    tempdeck_v1_def: ModuleDefinition,
    tempdeck_v2_def: ModuleDefinition,
    temp_module_v1: AbstractModule,
    temp_module_v2: AbstractModule,
    subject: EquipmentHandler,
) -> None:
    """It should load a virtual module."""
    decoy.when(model_utils.ensure_id("input-module-id")).then_return("module-id")

    decoy.when(model_utils.generate_id(prefix="fake-serial-number-")).then_return(
        "fake-serial-number-abc123"
    )

    decoy.when(
        module_data_provider.get_definition(ModuleModel.TEMPERATURE_MODULE_V1)
    ).then_return(tempdeck_v1_def)

    decoy.when(state_store.config).then_return(_make_config(use_virtual_modules=True))

    result = await subject.load_module(
        model=ModuleModel.TEMPERATURE_MODULE_V1,
        location=DeckSlotLocation(slotName=DeckSlotName.SLOT_1),
        module_id="input-module-id",
    )

    assert result == LoadedModuleData(
        module_id="module-id",
        serial_number="fake-serial-number-abc123",
        definition=tempdeck_v1_def,
    )


async def test_load_magnetic_block(
    decoy: Decoy,
    model_utils: ModelUtils,
    state_store: StateStore,
    module_data_provider: ModuleDataProvider,
    hardware_api: HardwareControlAPI,
    mag_block_v1_def: ModuleDefinition,
    subject: EquipmentHandler,
) -> None:
    """It should load a mag block, returning its ID & definition in result."""
    decoy.when(model_utils.ensure_id("input-module-id")).then_return("module-id")

    decoy.when(
        module_data_provider.get_definition(ModuleModel.MAGNETIC_BLOCK_V1)
    ).then_return(mag_block_v1_def)

    result = await subject.load_magnetic_block(
        model=ModuleModel.MAGNETIC_BLOCK_V1,
        location=DeckSlotLocation(slotName=DeckSlotName.SLOT_1),
        module_id="input-module-id",
    )

    assert result == LoadedModuleData(
        module_id="module-id",
        serial_number=None,
        definition=mag_block_v1_def,
    )


def test_get_module_hardware_api(
    decoy: Decoy,
    state_store: StateStore,
    hardware_api: HardwareControlAPI,
    subject: EquipmentHandler,
) -> None:
    """It should get a module's hardware API."""
    module_1 = decoy.mock(cls=TempDeck)
    module_2 = decoy.mock(cls=MagDeck)
    module_3 = decoy.mock(cls=HeaterShaker)

    decoy.when(state_store.config).then_return(_make_config(use_virtual_modules=False))
    decoy.when(state_store.modules.get_serial_number("module-id")).then_return(
        "serial-2"
    )

    decoy.when(module_1.device_info).then_return({"serial": "serial-1"})
    decoy.when(module_2.device_info).then_return({"serial": "serial-2"})
    decoy.when(module_3.device_info).then_return({"serial": "serial-3"})
    decoy.when(hardware_api.attached_modules).then_return(
        [module_1, module_2, module_3]
    )

    result = subject.get_module_hardware_api(cast(Any, "module-id"))
    assert result is module_2


def test_get_module_hardware_api_virtual(
    decoy: Decoy,
    state_store: StateStore,
    hardware_api: HardwareControlAPI,
    subject: EquipmentHandler,
) -> None:
    """It should return None if modules are being virtualized."""
    module_1 = decoy.mock(cls=TempDeck)
    module_2 = decoy.mock(cls=MagDeck)
    module_3 = decoy.mock(cls=HeaterShaker)

    decoy.when(state_store.config).then_return(_make_config(use_virtual_modules=True))
    decoy.when(state_store.modules.get_serial_number("module-id")).then_return(
        "serial-2"
    )

    decoy.when(module_1.device_info).then_return({"serial": "serial-1"})
    decoy.when(module_2.device_info).then_return({"serial": "serial-2"})
    decoy.when(module_3.device_info).then_return({"serial": "serial-3"})
    decoy.when(hardware_api.attached_modules).then_return(
        [module_1, module_2, module_3]
    )

    result = subject.get_module_hardware_api(cast(Any, "module-id"))
    assert result is None


def test_get_module_hardware_api_missing(
    decoy: Decoy,
    state_store: StateStore,
    hardware_api: HardwareControlAPI,
    subject: EquipmentHandler,
) -> None:
    """It should raise an error if a module's hardware API is not found."""
    module_1 = decoy.mock(cls=TempDeck)
    module_2 = decoy.mock(cls=MagDeck)
    module_3 = decoy.mock(cls=HeaterShaker)

    decoy.when(state_store.config).then_return(_make_config(use_virtual_modules=False))
    decoy.when(state_store.modules.get_serial_number("module-id")).then_return(
        "the-limit-does-not-exist"
    )

    decoy.when(module_1.device_info).then_return({"serial": "serial-1"})
    decoy.when(module_2.device_info).then_return({"serial": "serial-2"})
    decoy.when(module_3.device_info).then_return({"serial": "serial-3"})
    decoy.when(hardware_api.attached_modules).then_return(
        [module_1, module_2, module_3]
    )

    with pytest.raises(errors.ModuleNotAttachedError):
        subject.get_module_hardware_api(cast(Any, "module-id"))<|MERGE_RESOLUTION|>--- conflicted
+++ resolved
@@ -10,7 +10,7 @@
 from opentrons_shared_data.labware.dev_types import LabwareUri
 
 from opentrons.calibration_storage.helpers import uri_from_details
-from opentrons.types import Mount as HwMount, MountType, DeckSlotName
+from opentrons.types import Mount as HwMount, MountType, DeckSlotName, Point
 from opentrons.hardware_control import HardwareControlAPI
 from opentrons.hardware_control.modules import (
     TempDeck,
@@ -148,14 +148,9 @@
         nominal_tip_overlap={"default": 9.87},
         home_position=10.11,
         nozzle_offset_z=12.13,
-<<<<<<< HEAD
         nozzle_map=get_default_nozzle_map(PipetteNameType.P300_SINGLE),
-=======
-        back_left_nozzle_offset=Point(x=1, y=2, z=3),
-        front_right_nozzle_offset=Point(x=4, y=5, z=6),
         back_left_corner_offset=Point(x=1, y=2, z=3),
         front_right_corner_offset=Point(x=4, y=5, z=6),
->>>>>>> be346725
     )
 
 
