"""Test pipette data provider."""
import pytest
from opentrons_shared_data.pipette.dev_types import PipetteNameType, PipetteModel
from opentrons_shared_data.pipette import pipette_definition, types as pip_types
from opentrons_shared_data.pipette.pipette_definition import (
    PipetteBoundingBoxOffsetDefinition,
)

from opentrons.hardware_control.dev_types import PipetteDict
from opentrons.protocol_engine.types import FlowRates
from opentrons.protocol_engine.resources.pipette_data_provider import (
    LoadedStaticPipetteData,
    VirtualPipetteDataProvider,
)

from opentrons.protocol_engine.resources import pipette_data_provider as subject
from ..pipette_fixtures import get_default_nozzle_map


@pytest.fixture
def subject_instance() -> VirtualPipetteDataProvider:
    """Instance of a VirtualPipetteDataProvider for test."""
    return VirtualPipetteDataProvider()


def test_get_virtual_pipette_static_config(
    subject_instance: VirtualPipetteDataProvider,
) -> None:
    """It should return config data given a pipette name."""
    result = subject_instance.get_virtual_pipette_static_config(
        PipetteNameType.P20_SINGLE_GEN2.value, "some-id"
    )

    assert result == LoadedStaticPipetteData(
        model="p20_single_v2.0",
        display_name="P20 Single-Channel GEN2",
        min_volume=1,
        max_volume=20.0,
        channels=1,
        nozzle_offset_z=10.45,
        home_position=172.15,
        flow_rates=FlowRates(
            default_aspirate={"2.0": 3.78, "2.6": 7.56},
            default_dispense={"2.0": 3.78, "2.6": 7.56},
            default_blow_out={"2.0": 3.78, "2.6": 7.56},
        ),
        tip_configuration_lookup_table=result.tip_configuration_lookup_table,
        nominal_tip_overlap={
            "default": 8.25,
            "opentrons/eppendorf_96_tiprack_10ul_eptips/1": 8.4,
            "opentrons/geb_96_tiprack_10ul/1": 8.3,
            "opentrons/opentrons_96_filtertiprack_10ul/1": 8.25,
            "opentrons/opentrons_96_filtertiprack_20ul/1": 8.25,
            "opentrons/opentrons_96_tiprack_10ul/1": 8.25,
            "opentrons/opentrons_96_tiprack_20ul/1": 8.25,
        },
<<<<<<< HEAD
        nozzle_map=result.nozzle_map,
=======
        back_left_nozzle_offset=Point(x=0.0, y=0.0, z=10.45),
        front_right_nozzle_offset=Point(x=0.0, y=0.0, z=10.45),
        back_left_corner_offset=Point(0, 0, 10.45),
        front_right_corner_offset=Point(0, 0, 10.45),
>>>>>>> be346725
    )


def test_configure_virtual_pipette_for_volume(
    subject_instance: VirtualPipetteDataProvider,
) -> None:
    """It should return an updated config if the liquid class changes."""
    result1 = subject_instance.get_virtual_pipette_static_config(
        PipetteNameType.P50_SINGLE_FLEX.value, "my-pipette"
    )
    assert result1 == LoadedStaticPipetteData(
        model="p50_single_v3.0",
        display_name="Flex 1-Channel 50 μL",
        min_volume=5,
        max_volume=50.0,
        channels=1,
        nozzle_offset_z=-259.15,
        home_position=230.15,
        flow_rates=FlowRates(
            default_blow_out={"2.14": 4.0},
            default_aspirate={"2.14": 8.0},
            default_dispense={"2.14": 8.0},
        ),
        tip_configuration_lookup_table=result1.tip_configuration_lookup_table,
        nominal_tip_overlap=result1.nominal_tip_overlap,
<<<<<<< HEAD
        nozzle_map=result1.nozzle_map,
=======
        back_left_nozzle_offset=Point(x=-8.0, y=-22.0, z=-259.15),
        front_right_nozzle_offset=Point(x=-8.0, y=-22.0, z=-259.15),
        back_left_corner_offset=Point(-8.0, -22.0, -259.15),
        front_right_corner_offset=Point(-8.0, -22.0, -259.15),
>>>>>>> be346725
    )
    subject_instance.configure_virtual_pipette_for_volume(
        "my-pipette", 1, result1.model
    )
    result2 = subject_instance.get_virtual_pipette_static_config(
        PipetteNameType.P50_SINGLE_FLEX.value, "my-pipette"
    )
    assert result2 == LoadedStaticPipetteData(
        model="p50_single_v3.0",
        display_name="Flex 1-Channel 50 μL",
        min_volume=1,
        max_volume=30,
        channels=1,
        nozzle_offset_z=-259.15,
        home_position=230.15,
        flow_rates=FlowRates(
            default_blow_out={"2.14": 4.0},
            default_aspirate={"2.14": 8.0},
            default_dispense={"2.14": 8.0},
        ),
        tip_configuration_lookup_table=result2.tip_configuration_lookup_table,
        nominal_tip_overlap=result2.nominal_tip_overlap,
<<<<<<< HEAD
        nozzle_map=result2.nozzle_map,
=======
        back_left_nozzle_offset=Point(x=-8.0, y=-22.0, z=-259.15),
        front_right_nozzle_offset=Point(x=-8.0, y=-22.0, z=-259.15),
        back_left_corner_offset=Point(-8.0, -22.0, -259.15),
        front_right_corner_offset=Point(-8.0, -22.0, -259.15),
>>>>>>> be346725
    )


def test_load_virtual_pipette_by_model_string(
    subject_instance: VirtualPipetteDataProvider,
) -> None:
    """It should return config data given a pipette model."""
    result = subject_instance.get_virtual_pipette_static_config_by_model_string(
        "p300_multi_v2.1", "my-pipette"
    )
    assert result == LoadedStaticPipetteData(
        model="p300_multi_v2.1",
        display_name="P300 8-Channel GEN2",
        min_volume=20.0,
        max_volume=300,
        channels=8,
        nozzle_offset_z=35.52,
        home_position=155.75,
        flow_rates=FlowRates(
            default_blow_out={"2.0": 94.0},
            default_aspirate={"2.0": 94.0},
            default_dispense={"2.0": 94.0},
        ),
        tip_configuration_lookup_table=result.tip_configuration_lookup_table,
        nominal_tip_overlap=result.nominal_tip_overlap,
<<<<<<< HEAD
        nozzle_map=result.nozzle_map,
=======
        back_left_nozzle_offset=Point(x=0.0, y=31.5, z=35.52),
        front_right_nozzle_offset=Point(x=0.0, y=-31.5, z=35.52),
        back_left_corner_offset=Point(-16.0, 43.15, 35.52),
        front_right_corner_offset=Point(16.0, -43.15, 35.52),
>>>>>>> be346725
    )


def test_load_virtual_pipette_nozzle_layout(
    subject_instance: VirtualPipetteDataProvider,
) -> None:
    """It should return a NozzleMap object."""
    subject_instance.configure_virtual_pipette_nozzle_layout(
        "my-pipette", "p300_multi_v2.1", "A1", "E1", "A1"
    )
    result = subject_instance.get_nozzle_layout_for_pipette("my-pipette")
    assert result.configuration.value == "COLUMN"
    assert result.starting_nozzle == "A1"
    assert result.front_right == "E1"
    assert result.back_left == "A1"

    subject_instance.configure_virtual_pipette_nozzle_layout(
        "my-pipette", "p300_multi_v2.1"
    )
    result = subject_instance.get_nozzle_layout_for_pipette("my-pipette")
    assert result.configuration.value == "FULL"

    subject_instance.configure_virtual_pipette_nozzle_layout(
        "my-96-pipette", "p1000_96_v3.5", "A1", "A12", "A1"
    )
    result = subject_instance.get_nozzle_layout_for_pipette("my-96-pipette")
    assert result.configuration.value == "ROW"

    subject_instance.configure_virtual_pipette_nozzle_layout(
        "my-96-pipette", "p1000_96_v3.5", "A1", "A1"
    )
    result = subject_instance.get_nozzle_layout_for_pipette("my-96-pipette")
    assert result.configuration.value == "SINGLE"

    subject_instance.configure_virtual_pipette_nozzle_layout(
        "my-96-pipette", "p1000_96_v3.5", "A1", "H1"
    )
    result = subject_instance.get_nozzle_layout_for_pipette("my-96-pipette")
    assert result.configuration.value == "COLUMN"


def test_get_pipette_static_config(
    supported_tip_fixture: pipette_definition.SupportedTipsDefinition,
) -> None:
    """It should return config data given a PipetteDict."""
    dummy_nozzle_map = get_default_nozzle_map(PipetteNameType.P300_SINGLE_GEN2)
    pipette_dict: PipetteDict = {
        "name": "p300_single_gen2",
        "min_volume": 20,
        "max_volume": 300,
        "channels": 1,
        "aspirate_flow_rate": 46.43,
        "dispense_flow_rate": 46.43,
        "pipette_id": "P3HSV202020060308",
        "current_volume": 0.0,
        "display_name": "P300 Single-Channel GEN2",
        "tip_length": 0.0,
        "model": PipetteModel("p300_single_v2.0"),
        "blow_out_flow_rate": 46.43,
        "working_volume": 300,
        "tip_overlap": {
            "default": 8.2,
            "opentrons/opentrons_96_tiprack_300ul/1": 8.2,
            "opentrons/opentrons_96_filtertiprack_200ul/1": 8.2,
        },
        "available_volume": 300.0,
        "return_tip_height": 0.5,
        "default_aspirate_flow_rates": {"2.0": 46.43, "2.1": 92.86},
        "default_blow_out_flow_rates": {"2.0": 46.43, "2.2": 92.86},
        "default_dispense_flow_rates": {"2.0": 46.43, "2.3": 92.86},
        "back_compat_names": ["p300_single"],
        "has_tip": False,
        "aspirate_speed": 5.021202,
        "dispense_speed": 5.021202,
        "blow_out_speed": 5.021202,
        "ready_to_aspirate": False,
        "default_blow_out_speeds": {"2.0": 5.021202, "2.6": 10.042404},
        "default_dispense_speeds": {"2.0": 5.021202, "2.6": 10.042404},
        "default_aspirate_speeds": {"2.0": 5.021202, "2.6": 10.042404},
        "default_push_out_volume": 3,
        "supported_tips": {pip_types.PipetteTipType.t300: supported_tip_fixture},
<<<<<<< HEAD
        "current_nozzle_map": dummy_nozzle_map,
=======
        "pipette_bounding_box_offsets": PipetteBoundingBoxOffsetDefinition(
            backLeftCorner=[10, 20, 30],
            frontRightCorner=[40, 50, 60],
        ),
        "current_nozzle_map": NozzleMap.build(
            physical_nozzles=OrderedDict({"A1": Point(1, 2, 3), "B1": Point(4, 5, 6)}),
            physical_rows=OrderedDict({"A": ["A1"], "B": ["B1"]}),
            physical_columns=OrderedDict({"1": ["A1", "B1"]}),
            starting_nozzle="A1",
            back_left_nozzle="A1",
            front_right_nozzle="B1",
        ),
>>>>>>> be346725
    }

    result = subject.get_pipette_static_config(pipette_dict)

    assert result == LoadedStaticPipetteData(
        model="p300_single_v2.0",
        display_name="P300 Single-Channel GEN2",
        min_volume=20,
        max_volume=300,
        channels=1,
        flow_rates=FlowRates(
            default_aspirate={"2.0": 46.43, "2.1": 92.86},
            default_dispense={"2.0": 46.43, "2.3": 92.86},
            default_blow_out={"2.0": 46.43, "2.2": 92.86},
        ),
        tip_configuration_lookup_table={300: supported_tip_fixture},
        nominal_tip_overlap={
            "default": 8.2,
            "opentrons/opentrons_96_tiprack_300ul/1": 8.2,
            "opentrons/opentrons_96_filtertiprack_200ul/1": 8.2,
        },
        # TODO(mc, 2023-02-28): these two values are not present in PipetteDict
        # https://opentrons.atlassian.net/browse/RCORE-655
        nozzle_offset_z=0,
        home_position=0,
<<<<<<< HEAD
        nozzle_map=dummy_nozzle_map,
=======
        back_left_nozzle_offset=Point(x=1, y=2, z=3),
        front_right_nozzle_offset=Point(x=4, y=5, z=6),
        back_left_corner_offset=Point(10, 20, 30),
        front_right_corner_offset=Point(40, 50, 60),
>>>>>>> be346725
    )<|MERGE_RESOLUTION|>--- conflicted
+++ resolved
@@ -15,6 +15,7 @@
 
 from opentrons.protocol_engine.resources import pipette_data_provider as subject
 from ..pipette_fixtures import get_default_nozzle_map
+from opentrons.types import Point
 
 
 @pytest.fixture
@@ -54,14 +55,9 @@
             "opentrons/opentrons_96_tiprack_10ul/1": 8.25,
             "opentrons/opentrons_96_tiprack_20ul/1": 8.25,
         },
-<<<<<<< HEAD
         nozzle_map=result.nozzle_map,
-=======
-        back_left_nozzle_offset=Point(x=0.0, y=0.0, z=10.45),
-        front_right_nozzle_offset=Point(x=0.0, y=0.0, z=10.45),
         back_left_corner_offset=Point(0, 0, 10.45),
         front_right_corner_offset=Point(0, 0, 10.45),
->>>>>>> be346725
     )
 
 
@@ -87,14 +83,9 @@
         ),
         tip_configuration_lookup_table=result1.tip_configuration_lookup_table,
         nominal_tip_overlap=result1.nominal_tip_overlap,
-<<<<<<< HEAD
         nozzle_map=result1.nozzle_map,
-=======
-        back_left_nozzle_offset=Point(x=-8.0, y=-22.0, z=-259.15),
-        front_right_nozzle_offset=Point(x=-8.0, y=-22.0, z=-259.15),
         back_left_corner_offset=Point(-8.0, -22.0, -259.15),
         front_right_corner_offset=Point(-8.0, -22.0, -259.15),
->>>>>>> be346725
     )
     subject_instance.configure_virtual_pipette_for_volume(
         "my-pipette", 1, result1.model
@@ -117,14 +108,9 @@
         ),
         tip_configuration_lookup_table=result2.tip_configuration_lookup_table,
         nominal_tip_overlap=result2.nominal_tip_overlap,
-<<<<<<< HEAD
         nozzle_map=result2.nozzle_map,
-=======
-        back_left_nozzle_offset=Point(x=-8.0, y=-22.0, z=-259.15),
-        front_right_nozzle_offset=Point(x=-8.0, y=-22.0, z=-259.15),
         back_left_corner_offset=Point(-8.0, -22.0, -259.15),
         front_right_corner_offset=Point(-8.0, -22.0, -259.15),
->>>>>>> be346725
     )
 
 
@@ -150,14 +136,9 @@
         ),
         tip_configuration_lookup_table=result.tip_configuration_lookup_table,
         nominal_tip_overlap=result.nominal_tip_overlap,
-<<<<<<< HEAD
         nozzle_map=result.nozzle_map,
-=======
-        back_left_nozzle_offset=Point(x=0.0, y=31.5, z=35.52),
-        front_right_nozzle_offset=Point(x=0.0, y=-31.5, z=35.52),
         back_left_corner_offset=Point(-16.0, 43.15, 35.52),
         front_right_corner_offset=Point(16.0, -43.15, 35.52),
->>>>>>> be346725
     )
 
 
@@ -239,22 +220,11 @@
         "default_aspirate_speeds": {"2.0": 5.021202, "2.6": 10.042404},
         "default_push_out_volume": 3,
         "supported_tips": {pip_types.PipetteTipType.t300: supported_tip_fixture},
-<<<<<<< HEAD
         "current_nozzle_map": dummy_nozzle_map,
-=======
         "pipette_bounding_box_offsets": PipetteBoundingBoxOffsetDefinition(
             backLeftCorner=[10, 20, 30],
             frontRightCorner=[40, 50, 60],
         ),
-        "current_nozzle_map": NozzleMap.build(
-            physical_nozzles=OrderedDict({"A1": Point(1, 2, 3), "B1": Point(4, 5, 6)}),
-            physical_rows=OrderedDict({"A": ["A1"], "B": ["B1"]}),
-            physical_columns=OrderedDict({"1": ["A1", "B1"]}),
-            starting_nozzle="A1",
-            back_left_nozzle="A1",
-            front_right_nozzle="B1",
-        ),
->>>>>>> be346725
     }
 
     result = subject.get_pipette_static_config(pipette_dict)
@@ -280,12 +250,7 @@
         # https://opentrons.atlassian.net/browse/RCORE-655
         nozzle_offset_z=0,
         home_position=0,
-<<<<<<< HEAD
         nozzle_map=dummy_nozzle_map,
-=======
-        back_left_nozzle_offset=Point(x=1, y=2, z=3),
-        front_right_nozzle_offset=Point(x=4, y=5, z=6),
         back_left_corner_offset=Point(10, 20, 30),
         front_right_corner_offset=Point(40, 50, 60),
->>>>>>> be346725
     )