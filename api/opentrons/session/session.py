--- conflicted
+++ resolved
@@ -5,11 +5,7 @@
 from opentrons.robot.robot import Robot
 from datetime import datetime
 
-<<<<<<< HEAD
 from opentrons.broker import publish, subscribe, Notifications
-=======
-from opentrons.broker import notify, subscribe, Notifications
->>>>>>> 33537796
 from opentrons.commands import types
 
 
@@ -20,39 +16,26 @@
 
 class SessionManager(object):
     def __init__(self, loop=None):
-<<<<<<< HEAD
-        self.notifications = Notifications(loop=loop)
-        self.unsubscribe = subscribe(
-            SESSION_TOPIC, self.notifications.on_notify)
-=======
         self._notifications = Notifications(loop=loop)
         self._unsubscribe = subscribe(
             SESSION_TOPIC, self._notifications.on_notify)
->>>>>>> 33537796
         self.session = None
         self.robot = Robot()
         # TODO (artyom, 09182017): This is to support the future
         # concept of archived sessions. To be reworked when more details
         # are available
         self.sessions = []
-<<<<<<< HEAD
-=======
 
     @property
     def notifications(self):
         return self._notifications
->>>>>>> 33537796
 
     def __enter__(self):
         return self
 
     def __exit__(self, exc_type, exc_value, traceback):
         self.clear()
-<<<<<<< HEAD
-        self.unsubscribe()
-=======
         self._unsubscribe()
->>>>>>> 33537796
 
     def clear(self):
         for session in self.sessions:
@@ -62,11 +45,7 @@
     def create(self, name, text):
         self.clear()
 
-<<<<<<< HEAD
-        with self.notifications.snooze():
-=======
         with self._notifications.snooze():
->>>>>>> 33537796
             self.session = Session(name=name, text=text)
             self.sessions.append(self.session)
         # Can't do it from session's __init__ because notifications are snoozed
@@ -83,11 +62,7 @@
         self.protocol_text = text
         self.protocol = None
         self.state = None
-<<<<<<< HEAD
-        self.unsubscribe = subscribe(types.COMMAND, self.on_command)
-=======
         self._unsubscribe = subscribe(types.COMMAND, self.on_command)
->>>>>>> 33537796
         self.commands = []
         self.command_log = {}
         self.errors = []
@@ -103,11 +78,7 @@
             self.log_append()
 
     def close(self):
-<<<<<<< HEAD
-        self.unsubscribe()
-=======
         self._unsubscribe()
->>>>>>> 33537796
 
     def __enter__(self):
         return self
@@ -236,8 +207,4 @@
         }
 
     def _on_state_changed(self):
-<<<<<<< HEAD
-        publish(SESSION_TOPIC, self._snapshot())
-=======
-        notify(SESSION_TOPIC, self._snapshot())
->>>>>>> 33537796
+        publish(SESSION_TOPIC, self._snapshot())