import os from 'os'
import isEqual from 'lodash/isEqual'

import type { NetworkInterface } from '@opentrons/app/src/redux/system-info/types'

export type { NetworkInterface }

export interface NetworkInterfaceMonitorOptions {
  pollInterval: number
  onInterfaceChange: (ifaces: NetworkInterface[]) => unknown
}

export interface NetworkInterfaceMonitor {
  stop: () => void
}

export function getActiveInterfaces(): NetworkInterface[] {
  const ifaces = os.networkInterfaces()

  return Object.keys(ifaces).flatMap<NetworkInterface>((name: string) => {
<<<<<<< HEAD
=======
    // @ts-expect-error(sa, 2021-6-28): this could be undefined because Object.keys returns a list of strings (too generic)
>>>>>>> 33e3ee3b
    return ifaces[name]
      .filter(iface => !iface.internal)
      .map((iface): NetworkInterface => ({ ...iface, name }))
  })
}

export function createNetworkInterfaceMonitor(
  options: NetworkInterfaceMonitorOptions
): NetworkInterfaceMonitor {
  const { pollInterval, onInterfaceChange } = options
  let ifaces = getActiveInterfaces()

  const pollId = setInterval(monitorActiveInterfaces, pollInterval)

  return { stop: () => clearInterval(pollId) }

  function monitorActiveInterfaces(): void {
    const nextIfaces = getActiveInterfaces()
    if (!isEqual(ifaces, nextIfaces)) {
      ifaces = nextIfaces
      onInterfaceChange(ifaces)
    }
  }
}<|MERGE_RESOLUTION|>--- conflicted
+++ resolved
@@ -18,13 +18,11 @@
   const ifaces = os.networkInterfaces()
 
   return Object.keys(ifaces).flatMap<NetworkInterface>((name: string) => {
-<<<<<<< HEAD
-=======
-    // @ts-expect-error(sa, 2021-6-28): this could be undefined because Object.keys returns a list of strings (too generic)
->>>>>>> 33e3ee3b
-    return ifaces[name]
-      .filter(iface => !iface.internal)
-      .map((iface): NetworkInterface => ({ ...iface, name }))
+    const addresses = ifaces[name] ?? []
+
+    return addresses
+      .filter(address => !address.internal)
+      .map((address): NetworkInterface => ({ ...address, name }))
   })
 }
 
