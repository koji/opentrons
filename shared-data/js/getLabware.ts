--- conflicted
+++ resolved
@@ -45,14 +45,10 @@
   'opentrons_flex_96_tiprack_200ul',
   'opentrons_flex_96_tiprack_1000ul',
   'opentrons_flex_96_tiprack_50ul',
-<<<<<<< HEAD
-  // TODO(ba, 2023-06-23): exclude module calibration adapters
   'opentrons_calibration_adapter_heatershaker_module',
   'opentrons_calibration_adapter_magnetic_module',
   'opentrons_calibration_adapter_temperature_module',
   'opentrons_calibration_adapter_thermocycler_module',
-=======
->>>>>>> 2816a75d
 ]
 // NOTE(sa, 2020-7-14): in PD we do not want to list calibration blocks
 // but we still might want the rest of the labware in LABWAREV2_DO_NOT_LIST
@@ -60,12 +56,9 @@
 export const PD_DO_NOT_LIST = [
   'opentrons_calibrationblock_short_side_left',
   'opentrons_calibrationblock_short_side_right',
-<<<<<<< HEAD
-=======
   'opentrons_flex_96_tiprack_200ul',
   'opentrons_flex_96_tiprack_1000ul',
   'opentrons_flex_96_tiprack_50ul',
->>>>>>> 2816a75d
 ]
 
 export function getLabwareV1Def(
