import * as React from 'react'

export interface RouteProps {
  /**
   * the component rendered by a route match
   * drop developed components into slots held by placeholder div components
   */
  Component: React.FC
  exact?: boolean
  /**
   * a route/page name to render in the nav bar
   */
  name: string
  /**
   * the path for navigation linking, for example to push to a default tab
   */
  navLinkTo?: string
  path: string
}

export type RobotSettingsTab =
  | 'calibration'
  | 'networking'
  | 'advanced'
<<<<<<< HEAD
  | 'feature-flags'
=======
  | 'privacy'
>>>>>>> 2e806bbf

export type AppSettingsTab =
  | 'general'
  | 'privacy'
  | 'advanced'
  | 'feature-flags'

export type ProtocolRunDetailsTab = 'setup' | 'module-controls' | 'run-log'

/**
 * route params type definition for the next gen app
 */
export interface NavRouteParams {
  appSettingsTab: AppSettingsTab
  robotName: string
  protocolKey: string
  labwareId: string
  robotSettingsTab: RobotSettingsTab
  runId: string
  protocolRunDetailsTab: ProtocolRunDetailsTab
  ssid: string
}<|MERGE_RESOLUTION|>--- conflicted
+++ resolved
@@ -22,11 +22,8 @@
   | 'calibration'
   | 'networking'
   | 'advanced'
-<<<<<<< HEAD
   | 'feature-flags'
-=======
   | 'privacy'
->>>>>>> 2e806bbf
 
 export type AppSettingsTab =
   | 'general'
