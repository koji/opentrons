--- conflicted
+++ resolved
@@ -16,18 +16,12 @@
 
 import { useNotifyDeckConfigurationQuery } from '../../../resources/deck_configuration'
 import { getTopPortalEl } from '../../../App/portal'
-<<<<<<< HEAD
 import { ChildNavigation } from '../../ChildNavigation'
 import { useBlowOutLocationOptions } from './BlowOut'
 
 import { ACTIONS } from '../constants'
 import { i18n } from '../../../i18n'
 import { NumericalKeyboard } from '../../../atoms/SoftwareKeyboard'
-=======
-import { RadioButton } from '../../../atoms/buttons'
-import { ChildNavigation } from '../../ChildNavigation'
-import { useBlowOutLocationOptions } from './BlowOut'
->>>>>>> d045115d
 
 import type {
   PathOption,
@@ -228,14 +222,10 @@
           {blowOutLocationItems.map(option => (
             <RadioButton
               key={option.description}
-<<<<<<< HEAD
-              isSelected={blowOutLocation === option.location}
-=======
               isSelected={
                 isEqual(blowOutLocation, option.location) ||
                 blowOutLocation === option.location
               }
->>>>>>> d045115d
               onChange={() => {
                 setBlowOutLocation(option.location)
               }}
