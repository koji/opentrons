import * as React from 'react'
import { renderWithProviders } from '@opentrons/components'
import { fireEvent } from '@testing-library/react'
import {
  RUN_STATUS_IDLE,
  RUN_STATUS_RUNNING,
  RUN_STATUS_FINISHING,
} from '@opentrons/api-client'
import { i18n } from '../../../i18n'
import { useCurrentRunStatus } from '../../RunTimeControl/hooks'
import {
  mockMagneticModule,
  mockMagneticModuleGen2,
  mockTemperatureModule,
  mockTemperatureModuleGen2,
  mockThermocycler,
} from '../../../redux/modules/__fixtures__'
import { AboutModuleSlideout } from '../AboutModuleSlideout'

jest.mock('../../RunTimeControl/hooks')

const mockUseCurrentRunStatus = useCurrentRunStatus as jest.MockedFunction<
  typeof useCurrentRunStatus
>

const render = (props: React.ComponentProps<typeof AboutModuleSlideout>) => {
  return renderWithProviders(<AboutModuleSlideout {...props} />, {
    i18nInstance: i18n,
  })[0]
}

describe('AboutModuleSlideout', () => {
  let props: React.ComponentProps<typeof AboutModuleSlideout>
  beforeEach(() => {
    props = {
      module: mockMagneticModule,
      isExpanded: true,
      onCloseClick: jest.fn(),
      firmwareUpdateClick: jest.fn(),
    }
    mockUseCurrentRunStatus.mockReturnValue(RUN_STATUS_IDLE)
  })
  afterEach(() => {
    jest.resetAllMocks()
  })

  it('renders correct info when module is a magnetic module  GEN1 and exit button works correctly', () => {
    const { getByText, getByRole } = render(props)

    getByText('About Magnetic Module GEN1')
    getByText('def456')
    getByText('SERIAL NUMBER')
    getByText('CURRENT VERSION')
<<<<<<< HEAD
    getByText(/v[0-9].[0-9].[0-9]$/)
=======
    getByText('v2.0.0')
>>>>>>> 692888c6
    const button = getByRole('button', { name: /exit/i })
    fireEvent.click(button)
    expect(props.onCloseClick).toHaveBeenCalled()
  })

  it('renders no banner when run is running', () => {
    mockUseCurrentRunStatus.mockReturnValue(RUN_STATUS_RUNNING)
    const { getByText } = render(props)

    getByText('About Magnetic Module GEN1')
    getByText('def456')
    getByText('SERIAL NUMBER')
    getByText('CURRENT VERSION')
<<<<<<< HEAD
    getByText(/v[0-9].[0-9].[0-9]$/)
=======
    getByText('v2.0.0')
>>>>>>> 692888c6
  })

  it('renders no banner when run is finishing', () => {
    mockUseCurrentRunStatus.mockReturnValue(RUN_STATUS_FINISHING)
    const { getByText } = render(props)

    getByText('About Magnetic Module GEN1')
    getByText('def456')
    getByText('SERIAL NUMBER')
    getByText('CURRENT VERSION')
<<<<<<< HEAD
    getByText(/v[0-9].[0-9].[0-9]$/)
=======
    getByText('v2.0.0')
>>>>>>> 692888c6
  })

  it('renders correct info when module is a magnetic module GEN2', () => {
    props = {
      module: mockMagneticModuleGen2,
      isExpanded: true,
      onCloseClick: jest.fn(),
      firmwareUpdateClick: jest.fn(),
    }
    const { getByText } = render(props)

    getByText('About Magnetic Module GEN2')
    getByText('def456')
    getByText('SERIAL NUMBER')
    getByText('CURRENT VERSION')
<<<<<<< HEAD
    getByText(/v[0-9].[0-9].[0-9]$/)
=======
    getByText('v2.0.0')
>>>>>>> 692888c6
  })

  it('renders correct info when module is a temperature module GEN2', () => {
    props = {
      module: mockTemperatureModuleGen2,
      isExpanded: true,
      onCloseClick: jest.fn(),
      firmwareUpdateClick: jest.fn(),
    }
    const { getByText } = render(props)

    getByText('About Temperature Module GEN2')
    getByText('abc123')
    getByText('SERIAL NUMBER')
    getByText('CURRENT VERSION')
<<<<<<< HEAD
    getByText(/v[0-9].[0-9].[0-9]$/)
=======
    getByText('v2.0.0')
>>>>>>> 692888c6
  })

  it('renders correct info when module is a temperature module GEN1', () => {
    props = {
      module: mockTemperatureModule,
      isExpanded: true,
      onCloseClick: jest.fn(),
      firmwareUpdateClick: jest.fn(),
    }
    const { getByText } = render(props)

    getByText('About Temperature Module GEN1')
    getByText('abc123')
    getByText('SERIAL NUMBER')
    getByText('CURRENT VERSION')
<<<<<<< HEAD
    getByText(/v[0-9].[0-9].[0-9]$/)
=======
    getByText('v2.0.0')
>>>>>>> 692888c6
  })

  it('renders correct info when module is a thermocycler module with an update available', () => {
    props = {
      module: mockThermocycler,
      isExpanded: true,
      onCloseClick: jest.fn(),
      firmwareUpdateClick: jest.fn(),
    }
    const { getByText, getByRole, getByLabelText } = render(props)

    getByText('About Thermocycler Module GEN1')
    getByText('ghi789')
    getByText('SERIAL NUMBER')
    getByText('CURRENT VERSION')
<<<<<<< HEAD
    getByText(/v[0-9].[0-9].[0-9]$/)
=======
    getByText('v2.0.0')
>>>>>>> 692888c6
    getByText('Firmware update available.')
    const viewUpdate = getByRole('button', { name: 'Update now' })
    fireEvent.click(viewUpdate)
    expect(props.firmwareUpdateClick).toHaveBeenCalled()
    expect(props.onCloseClick).toHaveBeenCalled()
    expect(viewUpdate).toBeEnabled()
    const exit = getByLabelText('close_icon')
    fireEvent.click(exit)
    expect(exit).not.toBeVisible()
  })

  it('renders correct info when module is a temperature module GEN1 and clicking on button closes it', () => {
    props = {
      module: mockTemperatureModule,
      isExpanded: true,
      onCloseClick: jest.fn(),
      firmwareUpdateClick: jest.fn(),
    }
    const { getByText, getByRole } = render(props)

    getByText('About Temperature Module GEN1')
    getByText('abc123')
    getByText('SERIAL NUMBER')
    getByText('CURRENT VERSION')
<<<<<<< HEAD
    getByText(/v[0-9].[0-9].[0-9]$/)
=======
    getByText('v2.0.0')
>>>>>>> 692888c6
    const button = getByRole('button', { name: 'close' })
    fireEvent.click(button)
    expect(props.onCloseClick).toHaveBeenCalled()
  })
})<|MERGE_RESOLUTION|>--- conflicted
+++ resolved
@@ -51,11 +51,7 @@
     getByText('def456')
     getByText('SERIAL NUMBER')
     getByText('CURRENT VERSION')
-<<<<<<< HEAD
-    getByText(/v[0-9].[0-9].[0-9]$/)
-=======
     getByText('v2.0.0')
->>>>>>> 692888c6
     const button = getByRole('button', { name: /exit/i })
     fireEvent.click(button)
     expect(props.onCloseClick).toHaveBeenCalled()
@@ -69,11 +65,7 @@
     getByText('def456')
     getByText('SERIAL NUMBER')
     getByText('CURRENT VERSION')
-<<<<<<< HEAD
-    getByText(/v[0-9].[0-9].[0-9]$/)
-=======
     getByText('v2.0.0')
->>>>>>> 692888c6
   })
 
   it('renders no banner when run is finishing', () => {
@@ -84,11 +76,7 @@
     getByText('def456')
     getByText('SERIAL NUMBER')
     getByText('CURRENT VERSION')
-<<<<<<< HEAD
-    getByText(/v[0-9].[0-9].[0-9]$/)
-=======
     getByText('v2.0.0')
->>>>>>> 692888c6
   })
 
   it('renders correct info when module is a magnetic module GEN2', () => {
@@ -104,11 +92,7 @@
     getByText('def456')
     getByText('SERIAL NUMBER')
     getByText('CURRENT VERSION')
-<<<<<<< HEAD
-    getByText(/v[0-9].[0-9].[0-9]$/)
-=======
     getByText('v2.0.0')
->>>>>>> 692888c6
   })
 
   it('renders correct info when module is a temperature module GEN2', () => {
@@ -124,11 +108,7 @@
     getByText('abc123')
     getByText('SERIAL NUMBER')
     getByText('CURRENT VERSION')
-<<<<<<< HEAD
-    getByText(/v[0-9].[0-9].[0-9]$/)
-=======
     getByText('v2.0.0')
->>>>>>> 692888c6
   })
 
   it('renders correct info when module is a temperature module GEN1', () => {
@@ -144,11 +124,7 @@
     getByText('abc123')
     getByText('SERIAL NUMBER')
     getByText('CURRENT VERSION')
-<<<<<<< HEAD
-    getByText(/v[0-9].[0-9].[0-9]$/)
-=======
     getByText('v2.0.0')
->>>>>>> 692888c6
   })
 
   it('renders correct info when module is a thermocycler module with an update available', () => {
@@ -164,11 +140,7 @@
     getByText('ghi789')
     getByText('SERIAL NUMBER')
     getByText('CURRENT VERSION')
-<<<<<<< HEAD
-    getByText(/v[0-9].[0-9].[0-9]$/)
-=======
     getByText('v2.0.0')
->>>>>>> 692888c6
     getByText('Firmware update available.')
     const viewUpdate = getByRole('button', { name: 'Update now' })
     fireEvent.click(viewUpdate)
@@ -193,11 +165,7 @@
     getByText('abc123')
     getByText('SERIAL NUMBER')
     getByText('CURRENT VERSION')
-<<<<<<< HEAD
-    getByText(/v[0-9].[0-9].[0-9]$/)
-=======
     getByText('v2.0.0')
->>>>>>> 692888c6
     const button = getByRole('button', { name: 'close' })
     fireEvent.click(button)
     expect(props.onCloseClick).toHaveBeenCalled()
