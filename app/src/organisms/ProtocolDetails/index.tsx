import * as React from 'react'
import map from 'lodash/map'
import omit from 'lodash/omit'
import isEmpty from 'lodash/isEmpty'
import startCase from 'lodash/startCase'
import { format } from 'date-fns'
import { css } from 'styled-components'
import { useTranslation } from 'react-i18next'
import { useDispatch, useSelector } from 'react-redux'
import { ErrorBoundary } from 'react-error-boundary'

import {
  Box,
  Btn,
  Flex,
  Icon,
  Link,
  ALIGN_CENTER,
  BORDERS,
  COLORS,
  DIRECTION_COLUMN,
  DIRECTION_ROW,
  DISPLAY_FLEX,
  JUSTIFY_CENTER,
  JUSTIFY_SPACE_BETWEEN,
  POSITION_RELATIVE,
  SIZE_1,
  SIZE_5,
  SPACING,
  RoundTab,
  TYPOGRAPHY,
  PrimaryButton,
} from '@opentrons/components'
import {
  parseInitialPipetteNamesByMount,
  parseInitialLoadedModulesBySlot,
  parseInitialLoadedLabwareBySlot,
  parseInitialLoadedLabwareByModuleId,
  parseInitialLoadedLabwareByAdapter,
  parseInitialLoadedFixturesByCutout,
} from '@opentrons/api-client'
import {
  WASTE_CHUTE_LOAD_NAME,
  getGripperDisplayName,
} from '@opentrons/shared-data'

import { Portal } from '../../App/portal'
import { Divider } from '../../atoms/structure'
import { StyledText } from '../../atoms/text'
import { DeckThumbnail } from '../../molecules/DeckThumbnail'
import { LegacyModal } from '../../molecules/LegacyModal'
import {
  useTrackEvent,
  ANALYTICS_PROTOCOL_PROCEED_TO_RUN,
} from '../../redux/analytics'
import {
  getIsProtocolAnalysisInProgress,
  analyzeProtocol,
} from '../../redux/protocol-storage'
import { useFeatureFlag } from '../../redux/config'
import { ChooseRobotToRunProtocolSlideout } from '../ChooseRobotToRunProtocolSlideout'
import { SendProtocolToOT3Slideout } from '../SendProtocolToOT3Slideout'
import { ProtocolAnalysisFailure } from '../ProtocolAnalysisFailure'
import {
  getAnalysisStatus,
  getProtocolDisplayName,
} from '../ProtocolsLanding/utils'
import { getProtocolUsesGripper } from '../ProtocolSetupInstruments/utils'
import { ProtocolOverflowMenu } from '../ProtocolsLanding/ProtocolOverflowMenu'
import { ProtocolStats } from './ProtocolStats'
import { ProtocolLabwareDetails } from './ProtocolLabwareDetails'
import { ProtocolLiquidsDetails } from './ProtocolLiquidsDetails'
import { RobotConfigurationDetails } from './RobotConfigurationDetails'

import type {
  JsonConfig,
  LoadFixtureRunTimeCommand,
  PythonConfig,
} from '@opentrons/shared-data'
import type { StoredProtocolData } from '../../redux/protocol-storage'
import type { State, Dispatch } from '../../redux/types'

const GRID_STYLE = css`
  display: grid;
  width: 100%;
  grid-template-columns: 26.6% 26.6% 26.6% 20.2%;
`

const ZOOM_ICON_STYLE = css`
  border-radius: ${BORDERS.radiusSoftCorners};
  &:hover {
    background: ${COLORS.lightGreyHover};
  }
  &:active {
    background: ${COLORS.lightGreyPressed};
  }
  &:disabled {
    background: ${COLORS.white};
  }
  &:focus-visible {
    box-shadow: 0 0 0 3px ${COLORS.fundamentalsFocus};
  }
`

interface Metadata {
  [key: string]: any
}

interface MetadataDetailsProps {
  description: string
  metadata: Metadata
  protocolType: string
}

function MetadataDetails({
  description,
  metadata,
  protocolType,
}: MetadataDetailsProps): JSX.Element {
  if (protocolType === 'json') {
    return <StyledText as="p">{description}</StyledText>
  } else {
    const filteredMetaData = Object.entries(
      omit(metadata, ['description', 'protocolName', 'author', 'apiLevel'])
    ).map(item => ({ label: item[0], value: item[1] }))

    return (
      <Flex
        flex="1"
        flexDirection={DIRECTION_COLUMN}
        data-testid="ProtocolDetails_description"
      >
        <StyledText as="p">{description}</StyledText>
        {filteredMetaData.map((item, index) => {
          return (
            <React.Fragment key={index}>
              <StyledText as="h6" marginTop={SPACING.spacing8}>
                {startCase(item.label)}
              </StyledText>
              <StyledText as="p">{item.value}</StyledText>
            </React.Fragment>
          )
        })}
      </Flex>
    )
  }
}

interface ReadMoreContentProps {
  metadata: Metadata
  protocolType: 'json' | 'python'
}

const ReadMoreContent = (props: ReadMoreContentProps): JSX.Element => {
  const { metadata, protocolType } = props
  const { t, i18n } = useTranslation('protocol_details')
  const [isReadMore, setIsReadMore] = React.useState(true)

  const description = isEmpty(metadata.description)
    ? t('shared:no_data')
    : metadata.description

  return (
    <Flex flexDirection={DIRECTION_COLUMN}>
      {isReadMore ? (
        <StyledText as="p">{description.slice(0, 160)}</StyledText>
      ) : (
        <MetadataDetails
          description={description}
          metadata={metadata}
          protocolType={protocolType}
        />
      )}
      {(description.length > 160 || protocolType === 'python') && (
        <Link
          role="button"
          css={TYPOGRAPHY.linkPSemiBold}
          marginTop={SPACING.spacing8}
          onClick={() => setIsReadMore(!isReadMore)}
        >
          {isReadMore
            ? i18n.format(t('read_more'), 'capitalize')
            : i18n.format(t('read_less'), 'capitalize')}
        </Link>
      )}
    </Flex>
  )
}

interface ProtocolDetailsProps extends StoredProtocolData {}

export function ProtocolDetails(
  props: ProtocolDetailsProps
): JSX.Element | null {
  const trackEvent = useTrackEvent()
  const dispatch = useDispatch<Dispatch>()
  const { protocolKey, srcFileNames, mostRecentAnalysis, modified } = props
  const { t, i18n } = useTranslation(['protocol_details', 'shared'])
  const enableProtocolStats = useFeatureFlag('protocolStats')
  const enableDeckConfig = useFeatureFlag('enableDeckConfiguration')
  const [currentTab, setCurrentTab] = React.useState<
    'robot_config' | 'labware' | 'liquids' | 'stats'
  >('robot_config')
  const [
    showChooseRobotToRunProtocolSlideout,
    setShowChooseRobotToRunProtocolSlideout,
  ] = React.useState<boolean>(false)
  const [
    showSendProtocolToOT3Slideout,
    setShowSendProtocolToOT3Slideout,
  ] = React.useState<boolean>(false)
  const [showDeckViewModal, setShowDeckViewModal] = React.useState(false)

  React.useEffect(() => {
    if (mostRecentAnalysis != null && !('liquids' in mostRecentAnalysis)) {
      dispatch(analyzeProtocol(protocolKey))
    }
  }, [])

  const isAnalyzing = useSelector((state: State) =>
    getIsProtocolAnalysisInProgress(state, protocolKey)
  )
  const analysisStatus = getAnalysisStatus(isAnalyzing, mostRecentAnalysis)
  if (analysisStatus === 'missing') return null

  const { left: leftMountPipetteName, right: rightMountPipetteName } =
    mostRecentAnalysis != null
      ? parseInitialPipetteNamesByMount(mostRecentAnalysis.commands)
      : { left: null, right: null }

  const requiredExtensionInstrumentName =
    mostRecentAnalysis != null && getProtocolUsesGripper(mostRecentAnalysis)
      ? getGripperDisplayName('gripperV1')
      : null

  const requiredModuleDetails =
    mostRecentAnalysis?.commands != null
      ? map(parseInitialLoadedModulesBySlot(mostRecentAnalysis.commands))
      : []

  // TODO: IMMEDIATELY remove stubbed fixture as soon as PE supports loadFixture
  const STUBBED_LOAD_FIXTURE: LoadFixtureRunTimeCommand = {
    id: 'stubbed_load_fixture',
    commandType: 'loadFixture',
    params: {
      fixtureId: 'stubbedFixtureId',
      loadName: WASTE_CHUTE_LOAD_NAME,
      location: { cutout: 'D3' },
    },
    createdAt: 'fakeTimestamp',
    startedAt: 'fakeTimestamp',
    completedAt: 'fakeTimestamp',
    status: 'succeeded',
  }
  const requiredFixtureDetails =
    enableDeckConfig && mostRecentAnalysis?.commands != null
      ? [
          ...map(
            parseInitialLoadedFixturesByCutout(mostRecentAnalysis.commands)
          ),
          STUBBED_LOAD_FIXTURE,
        ]
      : []

  const requiredLabwareDetails =
    mostRecentAnalysis != null
      ? map({
          ...parseInitialLoadedLabwareByModuleId(
            mostRecentAnalysis.commands != null
              ? mostRecentAnalysis.commands
              : []
          ),
          ...parseInitialLoadedLabwareBySlot(
            mostRecentAnalysis.commands != null
              ? mostRecentAnalysis.commands
              : []
          ),
          ...parseInitialLoadedLabwareByAdapter(
            mostRecentAnalysis.commands != null
              ? mostRecentAnalysis.commands
              : []
          ),
        }).filter(
          labware => labware.result?.definition?.parameters?.format !== 'trash'
        )
      : []

  const protocolDisplayName = getProtocolDisplayName(
    protocolKey,
    srcFileNames,
    mostRecentAnalysis
  )

  const getCreationMethod = (config: JsonConfig | PythonConfig): string => {
    if (config.protocolType === 'json') {
      return t('protocol_designer_version', {
        version: config.schemaVersion.toFixed(1),
      })
    } else {
      return t('python_api_version', {
        version:
          config.apiVersion != null ? config.apiVersion?.join('.') : null,
      })
    }
  }

  const creationMethod =
    mostRecentAnalysis != null
      ? getCreationMethod(mostRecentAnalysis.config) ?? t('shared:no_data')
      : t('shared:no_data')
  const author =
    mostRecentAnalysis != null
      ? mostRecentAnalysis?.metadata?.author ?? t('shared:no_data')
      : t('shared:no_data')
  const lastAnalyzed =
    mostRecentAnalysis?.createdAt != null
      ? format(new Date(mostRecentAnalysis.createdAt), 'M/d/yy HH:mm')
      : t('shared:no_data')
  const robotType = mostRecentAnalysis?.robotType ?? null

  const contentsByTabName = {
    labware: (
      <ProtocolLabwareDetails requiredLabwareDetails={requiredLabwareDetails} />
    ),
    robot_config: (
      <RobotConfigurationDetails
        leftMountPipetteName={leftMountPipetteName}
        rightMountPipetteName={rightMountPipetteName}
        extensionInstrumentName={requiredExtensionInstrumentName}
        requiredModuleDetails={requiredModuleDetails}
        requiredFixtureDetails={requiredFixtureDetails}
        isLoading={analysisStatus === 'loading'}
        robotType={robotType}
      />
    ),
    liquids: (
      <ProtocolLiquidsDetails
        commands={
          mostRecentAnalysis?.commands != null
            ? mostRecentAnalysis?.commands
            : []
        }
        liquids={
          mostRecentAnalysis?.liquids != null ? mostRecentAnalysis?.liquids : []
        }
      />
    ),
    stats: enableProtocolStats ? (
      <ProtocolStats analysis={mostRecentAnalysis} />
    ) : null,
  }

  const deckThumbnail = (
    <DeckThumbnail
      commands={mostRecentAnalysis?.commands ?? []}
      labware={mostRecentAnalysis?.labware ?? []}
      liquids={
        mostRecentAnalysis?.liquids != null ? mostRecentAnalysis?.liquids : []
      }
    />
  )

  const deckViewByAnalysisStatus = {
    missing: <Box size="14rem" backgroundColor={COLORS.medGreyEnabled} />,
    loading: <Box size="14rem" backgroundColor={COLORS.medGreyEnabled} />,
    error: <Box size="14rem" backgroundColor={COLORS.medGreyEnabled} />,
    complete: (
      <Box size="14rem" height="auto">
        {deckThumbnail}
      </Box>
    ),
  }

  const handleRunProtocolButtonClick = (): void => {
    trackEvent({
      name: ANALYTICS_PROTOCOL_PROCEED_TO_RUN,
      properties: { sourceLocation: 'ProtocolsDetail' },
    })
    setShowChooseRobotToRunProtocolSlideout(true)
  }

  const UNKNOWN_ATTACHMENT_ERROR = `${protocolDisplayName} protocol uses 
  instruments or modules from a future version of Opentrons software. Please update 
  the app to the most recent version to run this protocol.`

  const UnknownAttachmentError = (
    <ProtocolAnalysisFailure
      protocolKey={protocolKey}
      errors={[UNKNOWN_ATTACHMENT_ERROR]}
    />
  )

  return (
    <>
      <Portal level="top">
        {showDeckViewModal ? (
          <LegacyModal
            title={t('deck_view')}
            onClose={() => setShowDeckViewModal(false)}
          >
            {deckThumbnail}
          </LegacyModal>
        ) : null}
      </Portal>
      <Flex
        flexDirection={DIRECTION_COLUMN}
        padding={SPACING.spacing16}
        width="100%"
      >
<<<<<<< HEAD
        <ChooseRobotToRunProtocolSlideout
          onCloseClick={() => setShowChooseRobotToRunProtocolSlideout(false)}
          showSlideout={showChooseRobotToRunProtocolSlideout}
          storedProtocolData={props}
        />
        <SendProtocolToOT3Slideout
          isExpanded={showSendProtocolToOT3Slideout}
          onCloseClick={() => setShowSendProtocolToOT3Slideout(false)}
          storedProtocolData={props}
        />
        <Flex
          backgroundColor={COLORS.white}
          border={`1px solid ${COLORS.medGreyEnabled}`}
          borderRadius={BORDERS.radiusSoftCorners}
          position={POSITION_RELATIVE}
          flexDirection={DIRECTION_ROW}
          width="100%"
          marginBottom={SPACING.spacing16}
        >
=======
        <ErrorBoundary fallback={UnknownAttachmentError}>
          <ChooseRobotToRunProtocolSlideout
            onCloseClick={() => setShowChooseRobotToRunProtocolSlideout(false)}
            showSlideout={showChooseRobotToRunProtocolSlideout}
            storedProtocolData={props}
          />
          <SendProtocolToOT3Slideout
            isExpanded={showSendProtocolToOT3Slideout}
            onCloseClick={() => setShowSendProtocolToOT3Slideout(false)}
            storedProtocolData={props}
          />
>>>>>>> 692888c6
          <Flex
            backgroundColor={COLORS.white}
            border={`1px solid ${String(COLORS.medGreyEnabled)}`}
            borderRadius={BORDERS.radiusSoftCorners}
            position={POSITION_RELATIVE}
            flexDirection={DIRECTION_ROW}
            width="100%"
            marginBottom={SPACING.spacing16}
          >
            <Flex
              flexDirection={DIRECTION_COLUMN}
              gridGap={SPACING.spacing16}
              padding={`${SPACING.spacing16} 0 ${SPACING.spacing16} ${SPACING.spacing16}`}
              width="100%"
            >
              {analysisStatus !== 'loading' &&
              mostRecentAnalysis != null &&
              mostRecentAnalysis.errors.length > 0 ? (
                <ProtocolAnalysisFailure
                  protocolKey={protocolKey}
                  errors={mostRecentAnalysis.errors.map(e => e.detail)}
                />
              ) : null}
              <StyledText
                css={TYPOGRAPHY.h2SemiBold}
                marginBottom={SPACING.spacing16}
                data-testid={`ProtocolDetails_${protocolDisplayName}`}
                overflowWrap="anywhere"
              >
<<<<<<< HEAD
                <StyledText as="h6" color={COLORS.darkGreyEnabled}>
                  {t('creation_method')}
                </StyledText>
                <StyledText as="p">
                  {analysisStatus === 'loading'
                    ? t('shared:loading')
                    : creationMethod}
                </StyledText>
              </Flex>
              <Flex
                flexDirection={DIRECTION_COLUMN}
                data-testid="ProtocolDetails_lastUpdated"
              >
                <StyledText as="h6" color={COLORS.darkGreyEnabled}>
                  {t('last_updated')}
                </StyledText>
                <StyledText as="p">
                  {analysisStatus === 'loading'
                    ? t('shared:loading')
                    : format(new Date(modified), 'M/d/yy HH:mm')}
                </StyledText>
              </Flex>
              <Flex
                flexDirection={DIRECTION_COLUMN}
                data-testid="ProtocolDetails_lastAnalyzed"
              >
                <StyledText as="h6" color={COLORS.darkGreyEnabled}>
                  {t('last_analyzed')}
                </StyledText>
                <StyledText as="p">
                  {analysisStatus === 'loading'
                    ? t('shared:loading')
                    : lastAnalyzed}
                </StyledText>
              </Flex>
              <Flex
                css={css`
                  display: grid;
                  justify-self: end;
                `}
              >
                <PrimaryButton
                  onClick={() => handleRunProtocolButtonClick()}
                  data-testid="ProtocolDetails_runProtocol"
                  disabled={analysisStatus === 'loading'}
=======
                {protocolDisplayName}
              </StyledText>
              <Flex css={GRID_STYLE}>
                <Flex
                  flexDirection={DIRECTION_COLUMN}
                  data-testid="ProtocolDetails_creationMethod"
>>>>>>> 692888c6
                >
                  <StyledText as="h6" color={COLORS.darkGreyEnabled}>
                    {t('creation_method')}
                  </StyledText>
                  <StyledText as="p">
                    {analysisStatus === 'loading'
                      ? t('shared:loading')
                      : creationMethod}
                  </StyledText>
                </Flex>
                <Flex
                  flexDirection={DIRECTION_COLUMN}
                  data-testid="ProtocolDetails_lastUpdated"
                >
                  <StyledText as="h6" color={COLORS.darkGreyEnabled}>
                    {t('last_updated')}
                  </StyledText>
                  <StyledText as="p">
                    {analysisStatus === 'loading'
                      ? t('shared:loading')
                      : format(new Date(modified), 'MMM dd yy HH:mm')}
                  </StyledText>
                </Flex>
                <Flex
                  flexDirection={DIRECTION_COLUMN}
                  data-testid="ProtocolDetails_lastAnalyzed"
                >
                  <StyledText as="h6" color={COLORS.darkGreyEnabled}>
                    {t('last_analyzed')}
                  </StyledText>
                  <StyledText as="p">
                    {analysisStatus === 'loading'
                      ? t('shared:loading')
                      : lastAnalyzed}
                  </StyledText>
                </Flex>
                <Flex
                  css={css`
                    display: grid;
                    justify-self: end;
                  `}
                >
                  <PrimaryButton
                    onClick={() => handleRunProtocolButtonClick()}
                    data-testid="ProtocolDetails_runProtocol"
                    disabled={analysisStatus === 'loading'}
                  >
                    {t('start_setup')}
                  </PrimaryButton>
                </Flex>
              </Flex>
              <Divider marginY={SPACING.spacing16} />
              <Flex css={GRID_STYLE}>
                <Flex
                  flexDirection={DIRECTION_COLUMN}
                  data-testid="ProtocolDetails_author"
                >
                  <StyledText as="h6" color={COLORS.darkGreyEnabled}>
                    {t('org_or_author')}
                  </StyledText>
                  <StyledText
                    as="p"
                    marginRight={SPACING.spacing20}
                    overflowWrap="anywhere"
                  >
                    {analysisStatus === 'loading'
                      ? t('shared:loading')
                      : author}
                  </StyledText>
                </Flex>
                <Flex
                  flexDirection={DIRECTION_COLUMN}
                  data-testid="ProtocolDetails_description"
                >
                  <StyledText as="h6" color={COLORS.darkGreyEnabled}>
                    {t('description')}
                  </StyledText>
                  {analysisStatus === 'loading' ? (
                    <StyledText as="p">{t('shared:loading')}</StyledText>
                  ) : null}
                  {mostRecentAnalysis != null ? (
                    <ReadMoreContent
                      metadata={mostRecentAnalysis.metadata}
                      protocolType={mostRecentAnalysis.config.protocolType}
                    />
                  ) : null}
                </Flex>
              </Flex>
            </Flex>
            <Box
              position={POSITION_RELATIVE}
              top={SPACING.spacing2}
              right={SPACING.spacing2}
            >
              <ProtocolOverflowMenu
                handleRunProtocol={() =>
                  setShowChooseRobotToRunProtocolSlideout(true)
                }
                handleSendProtocolToOT3={() =>
                  setShowSendProtocolToOT3Slideout(true)
                }
                storedProtocolData={props}
                data-testid="ProtocolDetails_overFlowMenu"
              />
            </Box>
          </Flex>
          <Flex
<<<<<<< HEAD
            flex={`0 0 ${SIZE_5}`}
            flexDirection={DIRECTION_COLUMN}
            backgroundColor={COLORS.white}
            border={`1px solid ${COLORS.medGreyEnabled}`}
            borderRadius={BORDERS.radiusSoftCorners}
            height="100%"
            data-testid="ProtocolDetails_deckMap"
=======
            flexDirection={DIRECTION_ROW}
            justifyContent={JUSTIFY_SPACE_BETWEEN}
>>>>>>> 692888c6
          >
            <Flex
              flex={`0 0 ${String(SIZE_5)}`}
              flexDirection={DIRECTION_COLUMN}
              backgroundColor={COLORS.white}
              border={`1px solid ${String(COLORS.medGreyEnabled)}`}
              borderRadius={BORDERS.radiusSoftCorners}
              height="100%"
              data-testid="ProtocolDetails_deckMap"
            >
              <Flex
                alignItems={ALIGN_CENTER}
                justifyContent={JUSTIFY_SPACE_BETWEEN}
                padding={SPACING.spacing16}
              >
                <StyledText as="h3" fontWeight={TYPOGRAPHY.fontWeightSemiBold}>
                  {t('deck_view')}
                </StyledText>
                <Btn
                  alignItems={ALIGN_CENTER}
                  disabled={analysisStatus !== 'complete'}
                  display={DISPLAY_FLEX}
                  justifyContent={JUSTIFY_CENTER}
                  height={SPACING.spacing24}
                  width={SPACING.spacing24}
                  css={ZOOM_ICON_STYLE}
                  onClick={() => setShowDeckViewModal(true)}
                >
                  <Icon name="union" size={SIZE_1} />
                </Btn>
              </Flex>
              <Box padding={SPACING.spacing16} backgroundColor={COLORS.white}>
                {deckViewByAnalysisStatus[analysisStatus]}
              </Box>
            </Flex>

            <Flex
              width="100%"
              height="100%"
              flexDirection={DIRECTION_COLUMN}
              marginLeft={SPACING.spacing16}
            >
              <Flex>
                <RoundTab
                  data-testid="ProtocolDetails_robotConfig"
                  isCurrent={currentTab === 'robot_config'}
                  onClick={() => setCurrentTab('robot_config')}
                >
                  <StyledText>
                    {i18n.format(t('robot_configuration'), 'capitalize')}
                  </StyledText>
                </RoundTab>
<<<<<<< HEAD
              )}
              {enableProtocolStats && mostRecentAnalysis != null && (
                <RoundTab
                  data-testid="ProtocolDetails_stats"
                  isCurrent={currentTab === 'stats'}
                  onClick={() => setCurrentTab('stats')}
                >
                  <StyledText>
                    {i18n.format(t('stats'), 'capitalize')}
                  </StyledText>
                </RoundTab>
              )}
            </Flex>
            <Box
              backgroundColor={COLORS.white}
              border={BORDERS.lineBorder}
              // remove left upper corner border radius when first tab is active
              borderRadius={`${
                currentTab === 'robot_config' ? '0' : BORDERS.radiusSoftCorners
              } ${BORDERS.radiusSoftCorners} ${BORDERS.radiusSoftCorners} ${
                BORDERS.radiusSoftCorners
              }`}
              padding={`${SPACING.spacing16} ${SPACING.spacing16} 0 ${SPACING.spacing16}`}
            >
              {contentsByTabName[currentTab]}
            </Box>
=======
                <RoundTab
                  data-testid="ProtocolDetails_labware"
                  isCurrent={currentTab === 'labware'}
                  onClick={() => setCurrentTab('labware')}
                >
                  <StyledText>
                    {i18n.format(t('labware'), 'capitalize')}
                  </StyledText>
                </RoundTab>
                {mostRecentAnalysis != null && (
                  <RoundTab
                    data-testid="ProtocolDetails_liquids"
                    isCurrent={currentTab === 'liquids'}
                    onClick={() => setCurrentTab('liquids')}
                  >
                    <StyledText>
                      {i18n.format(t('liquids'), 'capitalize')}
                    </StyledText>
                  </RoundTab>
                )}
              </Flex>
              <Box
                backgroundColor={COLORS.white}
                border={BORDERS.lineBorder}
                // remove left upper corner border radius when first tab is active
                borderRadius={`${
                  currentTab === 'robot_config'
                    ? '0'
                    : String(BORDERS.radiusSoftCorners)
                } ${String(BORDERS.radiusSoftCorners)} ${String(
                  BORDERS.radiusSoftCorners
                )} ${String(BORDERS.radiusSoftCorners)}`}
                padding={`${SPACING.spacing16} ${SPACING.spacing16} 0 ${SPACING.spacing16}`}
              >
                {contentsByTabName[currentTab]}
              </Box>
            </Flex>
>>>>>>> 692888c6
          </Flex>
        </ErrorBoundary>
      </Flex>
    </>
  )
}<|MERGE_RESOLUTION|>--- conflicted
+++ resolved
@@ -187,7 +187,7 @@
   )
 }
 
-interface ProtocolDetailsProps extends StoredProtocolData {}
+interface ProtocolDetailsProps extends StoredProtocolData { }
 
 export function ProtocolDetails(
   props: ProtocolDetailsProps
@@ -255,34 +255,34 @@
   const requiredFixtureDetails =
     enableDeckConfig && mostRecentAnalysis?.commands != null
       ? [
-          ...map(
-            parseInitialLoadedFixturesByCutout(mostRecentAnalysis.commands)
-          ),
-          STUBBED_LOAD_FIXTURE,
-        ]
+        ...map(
+          parseInitialLoadedFixturesByCutout(mostRecentAnalysis.commands)
+        ),
+        STUBBED_LOAD_FIXTURE,
+      ]
       : []
 
   const requiredLabwareDetails =
     mostRecentAnalysis != null
       ? map({
-          ...parseInitialLoadedLabwareByModuleId(
-            mostRecentAnalysis.commands != null
-              ? mostRecentAnalysis.commands
-              : []
-          ),
-          ...parseInitialLoadedLabwareBySlot(
-            mostRecentAnalysis.commands != null
-              ? mostRecentAnalysis.commands
-              : []
-          ),
-          ...parseInitialLoadedLabwareByAdapter(
-            mostRecentAnalysis.commands != null
-              ? mostRecentAnalysis.commands
-              : []
-          ),
-        }).filter(
-          labware => labware.result?.definition?.parameters?.format !== 'trash'
-        )
+        ...parseInitialLoadedLabwareByModuleId(
+          mostRecentAnalysis.commands != null
+            ? mostRecentAnalysis.commands
+            : []
+        ),
+        ...parseInitialLoadedLabwareBySlot(
+          mostRecentAnalysis.commands != null
+            ? mostRecentAnalysis.commands
+            : []
+        ),
+        ...parseInitialLoadedLabwareByAdapter(
+          mostRecentAnalysis.commands != null
+            ? mostRecentAnalysis.commands
+            : []
+        ),
+      }).filter(
+        labware => labware.result?.definition?.parameters?.format !== 'trash'
+      )
       : []
 
   const protocolDisplayName = getProtocolDisplayName(
@@ -407,27 +407,6 @@
         padding={SPACING.spacing16}
         width="100%"
       >
-<<<<<<< HEAD
-        <ChooseRobotToRunProtocolSlideout
-          onCloseClick={() => setShowChooseRobotToRunProtocolSlideout(false)}
-          showSlideout={showChooseRobotToRunProtocolSlideout}
-          storedProtocolData={props}
-        />
-        <SendProtocolToOT3Slideout
-          isExpanded={showSendProtocolToOT3Slideout}
-          onCloseClick={() => setShowSendProtocolToOT3Slideout(false)}
-          storedProtocolData={props}
-        />
-        <Flex
-          backgroundColor={COLORS.white}
-          border={`1px solid ${COLORS.medGreyEnabled}`}
-          borderRadius={BORDERS.radiusSoftCorners}
-          position={POSITION_RELATIVE}
-          flexDirection={DIRECTION_ROW}
-          width="100%"
-          marginBottom={SPACING.spacing16}
-        >
-=======
         <ErrorBoundary fallback={UnknownAttachmentError}>
           <ChooseRobotToRunProtocolSlideout
             onCloseClick={() => setShowChooseRobotToRunProtocolSlideout(false)}
@@ -439,10 +418,10 @@
             onCloseClick={() => setShowSendProtocolToOT3Slideout(false)}
             storedProtocolData={props}
           />
->>>>>>> 692888c6
+
           <Flex
             backgroundColor={COLORS.white}
-            border={`1px solid ${String(COLORS.medGreyEnabled)}`}
+            border={`1px solid ${COLORS.medGreyEnabled}`}
             borderRadius={BORDERS.radiusSoftCorners}
             position={POSITION_RELATIVE}
             flexDirection={DIRECTION_ROW}
@@ -456,8 +435,8 @@
               width="100%"
             >
               {analysisStatus !== 'loading' &&
-              mostRecentAnalysis != null &&
-              mostRecentAnalysis.errors.length > 0 ? (
+                mostRecentAnalysis != null &&
+                mostRecentAnalysis.errors.length > 0 ? (
                 <ProtocolAnalysisFailure
                   protocolKey={protocolKey}
                   errors={mostRecentAnalysis.errors.map(e => e.detail)}
@@ -469,60 +448,12 @@
                 data-testid={`ProtocolDetails_${protocolDisplayName}`}
                 overflowWrap="anywhere"
               >
-<<<<<<< HEAD
-                <StyledText as="h6" color={COLORS.darkGreyEnabled}>
-                  {t('creation_method')}
-                </StyledText>
-                <StyledText as="p">
-                  {analysisStatus === 'loading'
-                    ? t('shared:loading')
-                    : creationMethod}
-                </StyledText>
-              </Flex>
-              <Flex
-                flexDirection={DIRECTION_COLUMN}
-                data-testid="ProtocolDetails_lastUpdated"
-              >
-                <StyledText as="h6" color={COLORS.darkGreyEnabled}>
-                  {t('last_updated')}
-                </StyledText>
-                <StyledText as="p">
-                  {analysisStatus === 'loading'
-                    ? t('shared:loading')
-                    : format(new Date(modified), 'M/d/yy HH:mm')}
-                </StyledText>
-              </Flex>
-              <Flex
-                flexDirection={DIRECTION_COLUMN}
-                data-testid="ProtocolDetails_lastAnalyzed"
-              >
-                <StyledText as="h6" color={COLORS.darkGreyEnabled}>
-                  {t('last_analyzed')}
-                </StyledText>
-                <StyledText as="p">
-                  {analysisStatus === 'loading'
-                    ? t('shared:loading')
-                    : lastAnalyzed}
-                </StyledText>
-              </Flex>
-              <Flex
-                css={css`
-                  display: grid;
-                  justify-self: end;
-                `}
-              >
-                <PrimaryButton
-                  onClick={() => handleRunProtocolButtonClick()}
-                  data-testid="ProtocolDetails_runProtocol"
-                  disabled={analysisStatus === 'loading'}
-=======
                 {protocolDisplayName}
               </StyledText>
               <Flex css={GRID_STYLE}>
                 <Flex
                   flexDirection={DIRECTION_COLUMN}
                   data-testid="ProtocolDetails_creationMethod"
->>>>>>> 692888c6
                 >
                   <StyledText as="h6" color={COLORS.darkGreyEnabled}>
                     {t('creation_method')}
@@ -543,7 +474,7 @@
                   <StyledText as="p">
                     {analysisStatus === 'loading'
                       ? t('shared:loading')
-                      : format(new Date(modified), 'MMM dd yy HH:mm')}
+                      : format(new Date(modified), 'M/d/yy HH:mm')}
                   </StyledText>
                 </Flex>
                 <Flex
@@ -561,9 +492,9 @@
                 </Flex>
                 <Flex
                   css={css`
-                    display: grid;
-                    justify-self: end;
-                  `}
+                  display: grid;
+                  justify-self: end;
+                `}
                 >
                   <PrimaryButton
                     onClick={() => handleRunProtocolButtonClick()}
@@ -588,9 +519,7 @@
                     marginRight={SPACING.spacing20}
                     overflowWrap="anywhere"
                   >
-                    {analysisStatus === 'loading'
-                      ? t('shared:loading')
-                      : author}
+                    {analysisStatus === 'loading' ? t('shared:loading') : author}
                   </StyledText>
                 </Flex>
                 <Flex
@@ -630,18 +559,156 @@
             </Box>
           </Flex>
           <Flex
-<<<<<<< HEAD
-            flex={`0 0 ${SIZE_5}`}
-            flexDirection={DIRECTION_COLUMN}
-            backgroundColor={COLORS.white}
-            border={`1px solid ${COLORS.medGreyEnabled}`}
-            borderRadius={BORDERS.radiusSoftCorners}
-            height="100%"
-            data-testid="ProtocolDetails_deckMap"
-=======
             flexDirection={DIRECTION_ROW}
             justifyContent={JUSTIFY_SPACE_BETWEEN}
->>>>>>> 692888c6
+          >
+            <Flex
+              flex={`0 0 ${SIZE_5}`}
+              backgroundColor={COLORS.white}
+              border={`1px solid ${COLORS.medGreyEnabled}`}
+              borderRadius={BORDERS.radiusSoftCorners}
+              position={POSITION_RELATIVE}
+              flexDirection={DIRECTION_ROW}
+              width="100%"
+              marginBottom={SPACING.spacing16}
+            >
+              <Flex
+                flexDirection={DIRECTION_COLUMN}
+                gridGap={SPACING.spacing16}
+                padding={`${SPACING.spacing16} 0 ${SPACING.spacing16} ${SPACING.spacing16}`}
+                width="100%"
+              >
+                {analysisStatus !== 'loading' &&
+                  mostRecentAnalysis != null &&
+                  mostRecentAnalysis.errors.length > 0 ? (
+                  <ProtocolAnalysisFailure
+                    protocolKey={protocolKey}
+                    errors={mostRecentAnalysis.errors.map(e => e.detail)}
+                  />
+                ) : null}
+                <StyledText
+                  css={TYPOGRAPHY.h2SemiBold}
+                  marginBottom={SPACING.spacing16}
+                  data-testid={`ProtocolDetails_${protocolDisplayName}`}
+                  overflowWrap="anywhere"
+                >
+                  {protocolDisplayName}
+                </StyledText>
+                <Flex css={GRID_STYLE}>
+                  <Flex
+                    flexDirection={DIRECTION_COLUMN}
+                    data-testid="ProtocolDetails_creationMethod"
+                  >
+                    <StyledText as="h6" color={COLORS.darkGreyEnabled}>
+                      {t('creation_method')}
+                    </StyledText>
+                  </Flex >
+
+                  <StyledText as="p">
+                    {analysisStatus === 'loading'
+                      ? t('shared:loading')
+                      : creationMethod}
+                  </StyledText>
+                </Flex>
+                <Flex
+                  flexDirection={DIRECTION_COLUMN}
+                  data-testid="ProtocolDetails_lastUpdated"
+                >
+                  <StyledText as="h6" color={COLORS.darkGreyEnabled}>
+                    {t('last_updated')}
+                  </StyledText>
+                  <StyledText as="p">
+                    {analysisStatus === 'loading'
+                      ? t('shared:loading')
+                      : format(new Date(modified), 'MMM dd yy HH:mm')}
+                  </StyledText>
+                </Flex>
+                <Flex
+                  flexDirection={DIRECTION_COLUMN}
+                  data-testid="ProtocolDetails_lastAnalyzed"
+                >
+                  <StyledText as="h6" color={COLORS.darkGreyEnabled}>
+                    {t('last_analyzed')}
+                  </StyledText>
+                  <StyledText as="p">
+                    {analysisStatus === 'loading'
+                      ? t('shared:loading')
+                      : lastAnalyzed}
+                  </StyledText>
+                </Flex>
+                <Flex
+                  css={css`
+                    display: grid;
+                    justify-self: end;
+                  `}
+                >
+                  <PrimaryButton
+                    onClick={() => handleRunProtocolButtonClick()}
+                    data-testid="ProtocolDetails_runProtocol"
+                    disabled={analysisStatus === 'loading'}
+                  >
+                    {t('start_setup')}
+                  </PrimaryButton>
+                </Flex>
+              </Flex>
+              <Divider marginY={SPACING.spacing16} />
+              <Flex css={GRID_STYLE}>
+                <Flex
+                  flexDirection={DIRECTION_COLUMN}
+                  data-testid="ProtocolDetails_author"
+                >
+                  <StyledText as="h6" color={COLORS.darkGreyEnabled}>
+                    {t('org_or_author')}
+                  </StyledText>
+                  <StyledText
+                    as="p"
+                    marginRight={SPACING.spacing20}
+                    overflowWrap="anywhere"
+                  >
+                    {analysisStatus === 'loading'
+                      ? t('shared:loading')
+                      : author}
+                  </StyledText>
+                </Flex>
+                <Flex
+                  flexDirection={DIRECTION_COLUMN}
+                  data-testid="ProtocolDetails_description"
+                >
+                  <StyledText as="h6" color={COLORS.darkGreyEnabled}>
+                    {t('description')}
+                  </StyledText>
+                  {analysisStatus === 'loading' ? (
+                    <StyledText as="p">{t('shared:loading')}</StyledText>
+                  ) : null}
+                  {mostRecentAnalysis != null ? (
+                    <ReadMoreContent
+                      metadata={mostRecentAnalysis.metadata}
+                      protocolType={mostRecentAnalysis.config.protocolType}
+                    />
+                  ) : null}
+                </Flex>
+              </Flex>
+            </Flex>
+            <Box
+              position={POSITION_RELATIVE}
+              top={SPACING.spacing2}
+              right={SPACING.spacing2}
+            >
+              <ProtocolOverflowMenu
+                handleRunProtocol={() =>
+                  setShowChooseRobotToRunProtocolSlideout(true)
+                }
+                handleSendProtocolToOT3={() =>
+                  setShowSendProtocolToOT3Slideout(true)
+                }
+                storedProtocolData={props}
+                data-testid="ProtocolDetails_overFlowMenu"
+              />
+            </Box>
+          </Flex >
+          <Flex
+            flexDirection={DIRECTION_ROW}
+            justifyContent={JUSTIFY_SPACE_BETWEEN}
           >
             <Flex
               flex={`0 0 ${String(SIZE_5)}`}
@@ -694,34 +761,6 @@
                     {i18n.format(t('robot_configuration'), 'capitalize')}
                   </StyledText>
                 </RoundTab>
-<<<<<<< HEAD
-              )}
-              {enableProtocolStats && mostRecentAnalysis != null && (
-                <RoundTab
-                  data-testid="ProtocolDetails_stats"
-                  isCurrent={currentTab === 'stats'}
-                  onClick={() => setCurrentTab('stats')}
-                >
-                  <StyledText>
-                    {i18n.format(t('stats'), 'capitalize')}
-                  </StyledText>
-                </RoundTab>
-              )}
-            </Flex>
-            <Box
-              backgroundColor={COLORS.white}
-              border={BORDERS.lineBorder}
-              // remove left upper corner border radius when first tab is active
-              borderRadius={`${
-                currentTab === 'robot_config' ? '0' : BORDERS.radiusSoftCorners
-              } ${BORDERS.radiusSoftCorners} ${BORDERS.radiusSoftCorners} ${
-                BORDERS.radiusSoftCorners
-              }`}
-              padding={`${SPACING.spacing16} ${SPACING.spacing16} 0 ${SPACING.spacing16}`}
-            >
-              {contentsByTabName[currentTab]}
-            </Box>
-=======
                 <RoundTab
                   data-testid="ProtocolDetails_labware"
                   isCurrent={currentTab === 'labware'}
@@ -742,27 +781,38 @@
                     </StyledText>
                   </RoundTab>
                 )}
+                {
+                  enableProtocolStats && mostRecentAnalysis != null && (
+                    <RoundTab
+                      data-testid="ProtocolDetails_stats"
+                      isCurrent={currentTab === 'stats'}
+                      onClick={() => setCurrentTab('stats')}
+                    >
+                      <StyledText>
+                        {i18n.format(t('stats'), 'capitalize')}
+                      </StyledText>
+                    </RoundTab>
+                  )
+                }
               </Flex>
               <Box
                 backgroundColor={COLORS.white}
                 border={BORDERS.lineBorder}
                 // remove left upper corner border radius when first tab is active
-                borderRadius={`${
-                  currentTab === 'robot_config'
-                    ? '0'
-                    : String(BORDERS.radiusSoftCorners)
-                } ${String(BORDERS.radiusSoftCorners)} ${String(
-                  BORDERS.radiusSoftCorners
-                )} ${String(BORDERS.radiusSoftCorners)}`}
+                borderRadius={`${currentTab === 'robot_config'
+                  ? '0'
+                  : String(BORDERS.radiusSoftCorners)
+                  } ${String(BORDERS.radiusSoftCorners)} ${String(
+                    BORDERS.radiusSoftCorners
+                  )} ${String(BORDERS.radiusSoftCorners)}`}
                 padding={`${SPACING.spacing16} ${SPACING.spacing16} 0 ${SPACING.spacing16}`}
               >
                 {contentsByTabName[currentTab]}
               </Box>
             </Flex>
->>>>>>> 692888c6
           </Flex>
-        </ErrorBoundary>
-      </Flex>
+        </ErrorBoundary >
+      </Flex >
     </>
   )
 }