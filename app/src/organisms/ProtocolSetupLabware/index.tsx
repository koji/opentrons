--- conflicted
+++ resolved
@@ -218,27 +218,10 @@
     <>
       {createPortal(
         <>
-<<<<<<< HEAD
-          {showDeckMapModal ? (
-            <LabwareMapViewModal
-              mostRecentAnalysis={mostRecentAnalysis}
-              deckDef={deckDef}
-              attachedProtocolModuleMatches={attachedProtocolModuleMatches}
-              handleLabwareClick={handleLabwareClick}
-              onCloseClick={() => {
-                setShowDeckMapModal(false)
-              }}
-              initialLoadedLabwareByAdapter={initialLoadedLabwareByAdapter}
-            />
-          ) : null}
-          {showLabwareDetailsModal && selectedLabware != null ? (
-            <OddModal
-=======
           {showLabwareDetailsModal &&
           !selectedLabwareIsTopOfStack &&
           selectedLabware != null ? (
-            <Modal
->>>>>>> 284d1f83
+            <OddModal
               onOutsideClick={() => {
                 setShowLabwareDetailsModal(false)
                 setSelectedLabware(null)
