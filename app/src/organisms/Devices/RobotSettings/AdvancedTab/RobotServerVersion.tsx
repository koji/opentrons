--- conflicted
+++ resolved
@@ -17,13 +17,8 @@
 import { getRobotApiVersion } from '../../../../redux/discovery'
 import { getRobotUpdateDisplayInfo } from '../../../../redux/robot-update'
 import { UpdateRobotBanner } from '../../../UpdateRobotBanner'
-<<<<<<< HEAD
 import { useIsFlex, useRobot } from '../../hooks'
-import { UpdateBuildroot } from '../UpdateBuildroot'
-=======
-import { useIsOT3, useRobot } from '../../hooks'
 import { handleUpdateBuildroot } from '../UpdateBuildroot'
->>>>>>> 692888c6
 
 import type { State } from '../../../../redux/types'
 
@@ -39,12 +34,7 @@
 }: RobotServerVersionProps): JSX.Element {
   const { t } = useTranslation(['device_settings', 'shared'])
   const robot = useRobot(robotName)
-<<<<<<< HEAD
   const isFlex = useIsFlex(robotName)
-  const [showVersionInfoModal, setShowVersionInfoModal] = React.useState(false)
-=======
-  const isOT3 = useIsOT3(robotName)
->>>>>>> 692888c6
   const { autoUpdateAction } = useSelector((state: State) => {
     return getRobotUpdateDisplayInfo(state, robotName)
   })
