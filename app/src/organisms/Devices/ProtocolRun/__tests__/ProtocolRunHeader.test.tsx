--- conflicted
+++ resolved
@@ -840,15 +840,9 @@
     when(mockUseRunStatus).calledWith(RUN_ID).mockReturnValue(RUN_STATUS_FAILED)
     render()
 
-<<<<<<< HEAD
     fireEvent.click(screen.getByText('View error'))
-    expect(mockCloseCurrentRun).not.toBeCalled()
+    expect(mockCloseCurrentRun).toBeCalled()
     screen.getByText('mock RunFailedModal')
-=======
-    getByText('View error').click()
-    expect(mockCloseCurrentRun).toBeCalled()
-    getByText('mock RunFailedModal')
->>>>>>> 2bc83780
   })
 
   it('renders a clear protocol banner when run has been canceled', () => {
@@ -1067,31 +1061,4 @@
       ).not.toBeInTheDocument()
     })
   })
-<<<<<<< HEAD
-
-  it('does not show the drop tip banner when the run is not over', async () => {
-    when(mockUseRunQuery)
-      .calledWith(RUN_ID)
-      .mockReturnValue({
-        data: {
-          data: {
-            ...mockIdleUnstartedRun,
-            current: false,
-            status: RUN_STATUS_SUCCEEDED,
-          },
-        },
-      } as UseQueryResult<Run>)
-    when(mockUseRunStatus)
-      .calledWith(RUN_ID)
-      .mockReturnValue(RUN_STATUS_SUCCEEDED)
-
-    render()
-    await waitFor(() => {
-      expect(
-        screen.queryByText('Tips may be attached.')
-      ).not.toBeInTheDocument()
-    })
-  })
-=======
->>>>>>> 2bc83780
 })