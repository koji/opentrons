import * as React from 'react'
import { BrowserRouter } from 'react-router-dom'
import '@testing-library/jest-dom'
import { fireEvent, waitFor } from '@testing-library/react'
import { when, resetAllWhenMocks } from 'jest-when'
import {
  RUN_STATUS_IDLE,
  RUN_STATUS_RUNNING,
  RUN_STATUS_PAUSED,
  RUN_STATUS_PAUSE_REQUESTED,
  RUN_STATUS_STOP_REQUESTED,
  RUN_STATUS_STOPPED,
  RUN_STATUS_FAILED,
  RUN_STATUS_SUCCEEDED,
  RUN_STATUS_BLOCKED_BY_OPEN_DOOR,
} from '@opentrons/api-client'
import { renderWithProviders } from '@opentrons/components'
import {
  useRunQuery,
  useModulesQuery,
  usePipettesQuery,
  useDismissCurrentRunMutation,
  useEstopQuery,
  useDoorQuery,
} from '@opentrons/react-api-client'
import _uncastedSimpleV6Protocol from '@opentrons/shared-data/protocol/fixtures/6/simpleV6.json'

import { i18n } from '../../../../i18n'
import {
  useCloseCurrentRun,
  useCurrentRunId,
} from '../../../../organisms/ProtocolUpload/hooks'
import { ConfirmCancelModal } from '../../../../organisms/RunDetails/ConfirmCancelModal'
import {
  useRunTimestamps,
  useRunControls,
  useRunStatus,
} from '../../../../organisms/RunTimeControl/hooks'
import {
  mockFailedRun,
  mockIdleUnstartedRun,
  mockPausedRun,
  mockPauseRequestedRun,
  mockRunningRun,
  mockStoppedRun,
  mockStopRequestedRun,
  mockSucceededRun,
} from '../../../../organisms/RunTimeControl/__fixtures__'
import { mockHeaterShaker } from '../../../../redux/modules/__fixtures__'
import {
  useTrackEvent,
  ANALYTICS_PROTOCOL_PROCEED_TO_RUN,
  ANALYTICS_PROTOCOL_RUN_AGAIN,
  ANALYTICS_PROTOCOL_RUN_FINISH,
  ANALYTICS_PROTOCOL_RUN_PAUSE,
  ANALYTICS_PROTOCOL_RUN_START,
  ANALYTICS_PROTOCOL_RUN_RESUME,
} from '../../../../redux/analytics'
import { getRobotUpdateDisplayInfo } from '../../../../redux/robot-update'
import { getIsHeaterShakerAttached } from '../../../../redux/config'
import { getRobotSettings } from '../../../../redux/robot-settings'

import {
  useProtocolDetailsForRun,
  useProtocolAnalysisErrors,
  useTrackProtocolRunEvent,
  useRunCalibrationStatus,
  useRunCreatedAtTimestamp,
  useModuleCalibrationStatus,
  useUnmatchedModulesForProtocol,
  useIsRobotViewable,
  useIsFlex,
} from '../../hooks'
import { useIsHeaterShakerInProtocol } from '../../../ModuleCard/hooks'
import { ConfirmAttachmentModal } from '../../../ModuleCard/ConfirmAttachmentModal'
import { RunProgressMeter } from '../../../RunProgressMeter'
import { formatTimestamp } from '../../utils'
import { ProtocolRunHeader } from '../ProtocolRunHeader'
import { HeaterShakerIsRunningModal } from '../../HeaterShakerIsRunningModal'
import { RunFailedModal } from '../RunFailedModal'
import { DISENGAGED, NOT_PRESENT } from '../../../EmergencyStop'

import type { UseQueryResult } from 'react-query'
import type { Run } from '@opentrons/api-client'
import type { CompletedProtocolAnalysis } from '@opentrons/shared-data'

const mockPush = jest.fn()

jest.mock('react-router-dom', () => {
  const reactRouterDom = jest.requireActual('react-router-dom')
  return {
    ...reactRouterDom,
    useHistory: () => ({ push: mockPush } as any),
  }
})
jest.mock('@opentrons/components', () => {
  const actualComponents = jest.requireActual('@opentrons/components')
  return {
    ...actualComponents,
    Tooltip: jest.fn(({ children }) => <div>{children}</div>),
  }
})
jest.mock('@opentrons/react-api-client')
jest.mock('../../../../organisms/ProtocolUpload/hooks')
jest.mock('../../../../organisms/RunDetails/ConfirmCancelModal')
jest.mock('../../../../organisms/RunTimeControl/hooks')
jest.mock('../../hooks')
jest.mock('../../HeaterShakerIsRunningModal')
jest.mock('../../../ModuleCard/ConfirmAttachmentModal')
jest.mock('../../../ModuleCard/hooks')
jest.mock('../../../RunProgressMeter')
jest.mock('../../../../redux/analytics')
jest.mock('../../../../redux/config')
jest.mock('../RunFailedModal')
jest.mock('../../../../redux/robot-update/selectors')
jest.mock('../../../../redux/robot-settings/selectors')

const mockGetIsHeaterShakerAttached = getIsHeaterShakerAttached as jest.MockedFunction<
  typeof getIsHeaterShakerAttached
>
const mockUseCurrentRunId = useCurrentRunId as jest.MockedFunction<
  typeof useCurrentRunId
>
const mockUseCloseCurrentRun = useCloseCurrentRun as jest.MockedFunction<
  typeof useCloseCurrentRun
>
const mockUseRunTimestamps = useRunTimestamps as jest.MockedFunction<
  typeof useRunTimestamps
>
const mockUseRunControls = useRunControls as jest.MockedFunction<
  typeof useRunControls
>
const mockUseRunStatus = useRunStatus as jest.MockedFunction<
  typeof useRunStatus
>
const mockUseProtocolDetailsForRun = useProtocolDetailsForRun as jest.MockedFunction<
  typeof useProtocolDetailsForRun
>
const mockUseTrackProtocolRunEvent = useTrackProtocolRunEvent as jest.MockedFunction<
  typeof useTrackProtocolRunEvent
>
const mockUseProtocolAnalysisErrors = useProtocolAnalysisErrors as jest.MockedFunction<
  typeof useProtocolAnalysisErrors
>
const mockUseRunQuery = useRunQuery as jest.MockedFunction<typeof useRunQuery>
const mockUseUnmatchedModulesForProtocol = useUnmatchedModulesForProtocol as jest.MockedFunction<
  typeof useUnmatchedModulesForProtocol
>
const mockUseRunCalibrationStatus = useRunCalibrationStatus as jest.MockedFunction<
  typeof useRunCalibrationStatus
>
const mockUseModuleCalibrationStatus = useModuleCalibrationStatus as jest.MockedFunction<
  typeof useModuleCalibrationStatus
>
const mockUseRunCreatedAtTimestamp = useRunCreatedAtTimestamp as jest.MockedFunction<
  typeof useRunCreatedAtTimestamp
>
const mockUseModulesQuery = useModulesQuery as jest.MockedFunction<
  typeof useModulesQuery
>
const mockUsePipettesQuery = usePipettesQuery as jest.MockedFunction<
  typeof usePipettesQuery
>
const mockUseDismissCurrentRunMutation = useDismissCurrentRunMutation as jest.MockedFunction<
  typeof useDismissCurrentRunMutation
>
const mockConfirmCancelModal = ConfirmCancelModal as jest.MockedFunction<
  typeof ConfirmCancelModal
>
const mockHeaterShakerIsRunningModal = HeaterShakerIsRunningModal as jest.MockedFunction<
  typeof HeaterShakerIsRunningModal
>
const mockUseIsHeaterShakerInProtocol = useIsHeaterShakerInProtocol as jest.MockedFunction<
  typeof useIsHeaterShakerInProtocol
>
const mockConfirmAttachmentModal = ConfirmAttachmentModal as jest.MockedFunction<
  typeof ConfirmAttachmentModal
>
const mockRunProgressMeter = RunProgressMeter as jest.MockedFunction<
  typeof RunProgressMeter
>
const mockUseTrackEvent = useTrackEvent as jest.MockedFunction<
  typeof useTrackEvent
>
const mockUseIsRobotViewable = useIsRobotViewable as jest.MockedFunction<
  typeof useIsRobotViewable
>
const mockGetBuildrootUpdateDisplayInfo = getRobotUpdateDisplayInfo as jest.MockedFunction<
  typeof getRobotUpdateDisplayInfo
>
const mockRunFailedModal = RunFailedModal as jest.MockedFunction<
  typeof RunFailedModal
>
const mockUseEstopQuery = useEstopQuery as jest.MockedFunction<
  typeof useEstopQuery
>
const mockUseIsFlex = useIsFlex as jest.MockedFunction<typeof useIsFlex>
const mockUseDoorQuery = useDoorQuery as jest.MockedFunction<
  typeof useDoorQuery
>
const mockGetRobotSettings = getRobotSettings as jest.MockedFunction<
  typeof getRobotSettings
>

const ROBOT_NAME = 'otie'
const RUN_ID = '95e67900-bc9f-4fbf-92c6-cc4d7226a51b'
const CREATED_AT = '03/03/2022 19:08:49'
const STARTED_AT = '2022-03-03T19:09:40.620530+00:00'
const COMPLETED_AT = '2022-03-03T19:39:53.620530+00:00'
const PROTOCOL_NAME = 'A Protocol for Otie'
const mockSettings = {
  id: 'enableDoorSafetySwitch',
  title: 'Enable Door Safety Switch',
  description: '',
  value: true,
  restart_required: false,
}

const simpleV6Protocol = (_uncastedSimpleV6Protocol as unknown) as CompletedProtocolAnalysis

const PROTOCOL_DETAILS = {
  displayName: PROTOCOL_NAME,
  protocolData: simpleV6Protocol,
  protocolKey: 'fakeProtocolKey',
  isProtocolAnalyzing: false,
  robotType: 'OT-2 Standard' as const,
}

const mockMovingHeaterShaker = {
  id: 'heatershaker_id',
  moduleModel: 'heaterShakerModuleV1',
  moduleType: 'heaterShakerModuleType',
  serialNumber: 'jkl123',
  hardwareRevision: 'heatershaker_v4.0',
  firmwareVersion: 'v2.0.0',
  hasAvailableUpdate: true,
  data: {
    labwareLatchStatus: 'idle_closed',
    speedStatus: 'speeding up',
    temperatureStatus: 'idle',
    currentSpeed: null,
    currentTemperature: null,
    targetSpeed: null,
    targetTemp: null,
    errorDetails: null,
    status: 'idle',
  },
  usbPort: { path: '/dev/ot_module_heatershaker0', port: 1 },
} as any

const mockEstopStatus = {
  data: {
    status: DISENGAGED,
    leftEstopPhysicalStatus: DISENGAGED,
    rightEstopPhysicalStatus: NOT_PRESENT,
  },
}
const mockDoorStatus = {
  data: {
    status: 'closed',
    doorRequiredClosedForProtocol: true,
  },
}

const render = () => {
  return renderWithProviders(
    <BrowserRouter>
      <ProtocolRunHeader
        protocolRunHeaderRef={null}
        robotName={ROBOT_NAME}
        runId={RUN_ID}
        makeHandleJumpToStep={jest.fn(() => jest.fn())}
      />
    </BrowserRouter>,
    { i18nInstance: i18n }
  )
}
let mockTrackEvent: jest.Mock
let mockTrackProtocolRunEvent: jest.Mock
let mockCloseCurrentRun: jest.Mock

describe('ProtocolRunHeader', () => {
  beforeEach(() => {
    mockTrackEvent = jest.fn()
    mockTrackProtocolRunEvent = jest.fn(
      () => new Promise(resolve => resolve({}))
    )
    mockCloseCurrentRun = jest.fn()

    mockUseTrackEvent.mockReturnValue(mockTrackEvent)
    mockConfirmCancelModal.mockReturnValue(<div>Mock ConfirmCancelModal</div>)
    mockRunProgressMeter.mockReturnValue(<div>Mock RunProgressMeter</div>)
    mockHeaterShakerIsRunningModal.mockReturnValue(
      <div>Mock HeaterShakerIsRunningModal</div>
    )
    mockUseModulesQuery.mockReturnValue({
      data: { data: [] },
    } as any)
    mockUsePipettesQuery.mockReturnValue({
      data: {
        data: {
          left: null,
          right: null,
        },
      },
    } as any)
    mockGetIsHeaterShakerAttached.mockReturnValue(false)
    mockUseIsRobotViewable.mockReturnValue(true)
    mockConfirmAttachmentModal.mockReturnValue(
      <div>mock confirm attachment modal</div>
    )
    when(mockUseProtocolAnalysisErrors).calledWith(RUN_ID).mockReturnValue({
      analysisErrors: null,
    })
    mockUseIsHeaterShakerInProtocol.mockReturnValue(false)
    mockGetBuildrootUpdateDisplayInfo.mockReturnValue({
      autoUpdateAction: 'reinstall',
      autoUpdateDisabledReason: null,
      updateFromFileDisabledReason: null,
    })
    when(mockUseCurrentRunId).calledWith().mockReturnValue(RUN_ID)
    when(mockUseCloseCurrentRun).calledWith().mockReturnValue({
      isClosingCurrentRun: false,
      closeCurrentRun: mockCloseCurrentRun,
    })
    when(mockUseRunControls)
      .calledWith(RUN_ID, expect.anything())
      .mockReturnValue({
        play: () => {},
        pause: () => {},
        stop: () => {},
        reset: () => {},
        isPlayRunActionLoading: false,
        isPauseRunActionLoading: false,
        isStopRunActionLoading: false,
        isResetRunLoading: false,
      })
    when(mockUseRunStatus).calledWith(RUN_ID).mockReturnValue(RUN_STATUS_IDLE)
    when(mockUseRunTimestamps).calledWith(RUN_ID).mockReturnValue({
      startedAt: STARTED_AT,
      pausedAt: null,
      stoppedAt: null,
      completedAt: null,
    })
    when(mockUseRunCreatedAtTimestamp)
      .calledWith(RUN_ID)
      .mockReturnValue(CREATED_AT)
    when(mockUseRunQuery)
      .calledWith(RUN_ID, { staleTime: Infinity })
      .mockReturnValue({
        data: { data: mockIdleUnstartedRun },
      } as UseQueryResult<Run>)
    when(mockUseDismissCurrentRunMutation)
      .calledWith()
      .mockReturnValue({
        dismissCurrentRun: jest.fn(),
      } as any)
    when(mockUseProtocolDetailsForRun)
      .calledWith(RUN_ID)
      .mockReturnValue(PROTOCOL_DETAILS)
    when(mockUseTrackProtocolRunEvent).calledWith(RUN_ID).mockReturnValue({
      trackProtocolRunEvent: mockTrackProtocolRunEvent,
    })
    when(mockUseUnmatchedModulesForProtocol)
      .calledWith(ROBOT_NAME, RUN_ID)
      .mockReturnValue({ missingModuleIds: [], remainingAttachedModules: [] })
    when(mockUseRunCalibrationStatus)
      .calledWith(ROBOT_NAME, RUN_ID)
      .mockReturnValue({ complete: true })
<<<<<<< HEAD
    when(mockUseIsFlex).calledWith(ROBOT_NAME).mockReturnValue(true)
=======
    when(mockUseModuleCalibrationStatus)
      .calledWith(ROBOT_NAME, RUN_ID)
      .mockReturnValue({ complete: true })
    when(mockUseIsOT3).calledWith(ROBOT_NAME).mockReturnValue(true)
>>>>>>> 692888c6
    mockRunFailedModal.mockReturnValue(<div>mock RunFailedModal</div>)
    mockUseEstopQuery.mockReturnValue({ data: mockEstopStatus } as any)
    mockUseDoorQuery.mockReturnValue({ data: mockDoorStatus } as any)
    mockGetRobotSettings.mockReturnValue([mockSettings])
  })

  afterEach(() => {
    resetAllWhenMocks()
    jest.restoreAllMocks()
  })

  it('renders a protocol name, run record id, status, and run time', () => {
    const [{ getByText }] = render()

    getByText('A Protocol for Otie')
    getByText('Run')
    getByText('03/03/2022 19:08:49')
    getByText('Status')
    getByText('Not started')
    getByText('Run Time')
  })

  it('links to a protocol details page', () => {
    const [{ getByRole }] = render()

    const protocolNameLink = getByRole('link', { name: 'A Protocol for Otie' })
    expect(protocolNameLink.getAttribute('href')).toBe(
      `/protocols/${PROTOCOL_DETAILS.protocolKey}`
    )
  })

  it('does not render link to protocol detail page if protocol key is absent', () => {
    when(mockUseProtocolDetailsForRun)
      .calledWith(RUN_ID)
      .mockReturnValue({ ...PROTOCOL_DETAILS, protocolKey: null })
    const [{ queryByRole }] = render()

    expect(queryByRole('link', { name: 'A Protocol for Otie' })).toBeNull()
  })

  it('renders a disabled "Analyzing on robot" button if robot-side analysis is not complete', () => {
    when(mockUseProtocolDetailsForRun).calledWith(RUN_ID).mockReturnValue({
      displayName: null,
      protocolData: null,
      protocolKey: null,
      isProtocolAnalyzing: true,
      robotType: 'OT-2 Standard',
    })

    const [{ getByRole }] = render()

    const button = getByRole('button', { name: 'Analyzing on robot' })
    expect(button).toBeDisabled()
  })

  it('renders a start run button and cancel run button when run is ready to start', () => {
    const [{ getByRole, queryByText, getByText }] = render()

    getByRole('button', { name: 'Start run' })
    queryByText(formatTimestamp(STARTED_AT))
    queryByText('Protocol start')
    queryByText('Protocol end')
    getByRole('button', { name: 'Cancel run' }).click()
    getByText('Mock ConfirmCancelModal')
    getByText('Mock RunProgressMeter')
  })

  it('calls trackProtocolRunEvent when start run button clicked', () => {
    const [{ getByRole }] = render()

    const button = getByRole('button', { name: 'Start run' })
    fireEvent.click(button)
    expect(mockTrackProtocolRunEvent).toBeCalledTimes(1)
    expect(mockTrackProtocolRunEvent).toBeCalledWith({
      name: ANALYTICS_PROTOCOL_RUN_START,
      properties: {},
    })
  })

  it('dismisses a current but canceled run and calls trackProtocolRunEvent', () => {
    when(mockUseRunStatus)
      .calledWith(RUN_ID)
      .mockReturnValue(RUN_STATUS_STOPPED)
    when(mockUseRunQuery)
      .calledWith(RUN_ID)
      .mockReturnValue({
        data: { data: { ...mockIdleUnstartedRun, current: true } },
      } as UseQueryResult<Run>)
    render()
    expect(mockCloseCurrentRun).toBeCalled()
    expect(mockTrackProtocolRunEvent).toBeCalled()
    expect(mockTrackProtocolRunEvent).toBeCalledWith({
      name: ANALYTICS_PROTOCOL_RUN_FINISH,
      properties: {},
    })
  })

  it('disables the Start Run button with tooltip if calibration is incomplete', () => {
    when(mockUseRunCalibrationStatus)
      .calledWith(ROBOT_NAME, RUN_ID)
      .mockReturnValue({ complete: false })

    const [{ getByRole, getByText }] = render()

    const button = getByRole('button', { name: 'Start run' })
    expect(button).toBeDisabled()
    getByText('Complete required steps in Setup tab')
  })

  it('disables the Start Run button with tooltip if a module is missing', () => {
    when(mockUseUnmatchedModulesForProtocol)
      .calledWith(ROBOT_NAME, RUN_ID)
      .mockReturnValue({
        missingModuleIds: ['temperatureModuleV1'],
        remainingAttachedModules: [],
      })

    const [{ getByRole, getByText }] = render()
    const button = getByRole('button', { name: 'Start run' })
    expect(button).toBeDisabled()
    getByText('Complete required steps in Setup tab')
  })

  it('disables the Start Run button with tooltip if robot software update is available', () => {
    mockGetBuildrootUpdateDisplayInfo.mockReturnValue({
      autoUpdateAction: 'upgrade',
      autoUpdateDisabledReason: null,
      updateFromFileDisabledReason: null,
    })

    const [{ getByRole, getByText }] = render()
    const button = getByRole('button', { name: 'Start run' })
    expect(button).toBeDisabled()
    getByText(
      'A software update is available for this robot. Update to run protocols.'
    )
  })

  it('renders a pause run button, start time, and end time when run is running, and calls trackProtocolRunEvent when button clicked', () => {
    when(mockUseRunQuery)
      .calledWith(RUN_ID)
      .mockReturnValue({
        data: { data: mockRunningRun },
      } as UseQueryResult<Run>)
    when(mockUseRunStatus)
      .calledWith(RUN_ID)
      .mockReturnValue(RUN_STATUS_RUNNING)
    const [{ getByRole, getByText }] = render()

    const button = getByRole('button', { name: 'Pause run' })
    getByText(formatTimestamp(STARTED_AT))
    getByText('Protocol start')
    getByText('Protocol end')
    fireEvent.click(button)
    expect(mockTrackProtocolRunEvent).toBeCalledWith({
      name: ANALYTICS_PROTOCOL_RUN_PAUSE,
    })
  })

  it('renders a cancel run button when running and shows a confirm cancel modal when clicked', () => {
    when(mockUseRunQuery)
      .calledWith(RUN_ID)
      .mockReturnValue({
        data: { data: mockRunningRun },
      } as UseQueryResult<Run>)
    when(mockUseRunStatus)
      .calledWith(RUN_ID)
      .mockReturnValue(RUN_STATUS_RUNNING)
    const [{ getByText, queryByText }] = render()

    expect(queryByText('Mock ConfirmCancelModal')).toBeFalsy()
    const cancelButton = getByText('Cancel run')
    cancelButton.click()
    getByText('Mock ConfirmCancelModal')
  })

  it('renders a Resume Run button and Cancel Run button when paused and call trackProtocolRunEvent when resume button clicked', () => {
    when(mockUseRunQuery)
      .calledWith(RUN_ID)
      .mockReturnValue({
        data: { data: mockPausedRun },
      } as UseQueryResult<Run>)
    when(mockUseRunStatus).calledWith(RUN_ID).mockReturnValue(RUN_STATUS_PAUSED)

    const [{ getByRole, getByText }] = render()

    const button = getByRole('button', { name: 'Resume run' })
    getByRole('button', { name: 'Cancel run' })
    getByText('Paused')
    fireEvent.click(button)
    expect(mockTrackProtocolRunEvent).toBeCalledWith({
      name: ANALYTICS_PROTOCOL_RUN_RESUME,
      properties: {},
    })
  })

  it('renders a disabled Resume Run button and when pause requested', () => {
    when(mockUseRunQuery)
      .calledWith(RUN_ID)
      .mockReturnValue({
        data: { data: mockPauseRequestedRun },
      } as UseQueryResult<Run>)
    when(mockUseRunStatus)
      .calledWith(RUN_ID)
      .mockReturnValue(RUN_STATUS_PAUSE_REQUESTED)

    const [{ getByRole, getByText }] = render()

    const button = getByRole('button', { name: 'Resume run' })
    expect(button).toBeDisabled()
    getByRole('button', { name: 'Cancel run' })
    getByText('Pause requested')
  })

  it('renders a disabled Canceling Run button and when stop requested', () => {
    when(mockUseRunQuery)
      .calledWith(RUN_ID)
      .mockReturnValue({
        data: { data: mockStopRequestedRun },
      } as UseQueryResult<Run>)
    when(mockUseRunStatus)
      .calledWith(RUN_ID)
      .mockReturnValue(RUN_STATUS_STOP_REQUESTED)

    const [{ getByRole, getByText }] = render()

    const button = getByRole('button', { name: 'Canceling Run' })
    expect(button).toBeDisabled()
    getByText('Stop requested')
  })

  it('renders a disabled button and when the robot door is open', () => {
    when(mockUseRunQuery)
      .calledWith(RUN_ID)
      .mockReturnValue({
        data: { data: mockRunningRun },
      } as UseQueryResult<Run>)
    when(mockUseRunStatus)
      .calledWith(RUN_ID)
      .mockReturnValue(RUN_STATUS_BLOCKED_BY_OPEN_DOOR)

    const mockOpenDoorStatus = {
      data: { status: 'open', doorRequiredClosedForProtocol: true },
    }
    mockUseDoorQuery.mockReturnValue({ data: mockOpenDoorStatus } as any)

    const [{ getByText, getByRole }] = render()

    const button = getByRole('button', { name: 'Resume run' })
    expect(button).toBeDisabled()
    getByText('Close robot door')
  })

  it('renders a Run Again button and end time when run has stopped and calls trackProtocolRunEvent when run again button clicked', () => {
    when(mockUseRunQuery)
      .calledWith(RUN_ID)
      .mockReturnValue({
        data: { data: mockStoppedRun },
      } as UseQueryResult<Run>)
    when(mockUseRunStatus)
      .calledWith(RUN_ID)
      .mockReturnValue(RUN_STATUS_STOPPED)
    when(mockUseRunTimestamps).calledWith(RUN_ID).mockReturnValue({
      startedAt: STARTED_AT,
      pausedAt: null,
      stoppedAt: null,
      completedAt: COMPLETED_AT,
    })

    const [{ getByText }] = render()

    const button = getByText('Run again')
    getByText('Canceled')
    getByText(formatTimestamp(COMPLETED_AT))
    fireEvent.click(button)
    expect(mockTrackProtocolRunEvent).toBeCalledWith({
      name: ANALYTICS_PROTOCOL_RUN_AGAIN,
    })
  })

  it('renders a Run Again button and end time when run has failed and calls trackProtocolRunEvent when run again button clicked', () => {
    when(mockUseRunQuery)
      .calledWith(RUN_ID)
      .mockReturnValue({
        data: { data: mockFailedRun },
      } as UseQueryResult<Run>)
    when(mockUseRunStatus).calledWith(RUN_ID).mockReturnValue(RUN_STATUS_FAILED)
    when(mockUseRunTimestamps).calledWith(RUN_ID).mockReturnValue({
      startedAt: STARTED_AT,
      pausedAt: null,
      stoppedAt: null,
      completedAt: COMPLETED_AT,
    })

    const [{ getByText }] = render()

    const button = getByText('Run again')
    getByText('Failed')
    getByText(formatTimestamp(COMPLETED_AT))
    fireEvent.click(button)
    expect(mockTrackProtocolRunEvent).toBeCalledWith({
      name: ANALYTICS_PROTOCOL_RUN_AGAIN,
    })
  })

  it('renders a Run Again button and end time when run has succeeded and calls trackProtocolRunEvent when run again button clicked', () => {
    when(mockUseRunQuery)
      .calledWith(RUN_ID)
      .mockReturnValue({
        data: { data: mockSucceededRun },
      } as UseQueryResult<Run>)
    when(mockUseRunStatus)
      .calledWith(RUN_ID)
      .mockReturnValue(RUN_STATUS_SUCCEEDED)
    when(mockUseRunTimestamps).calledWith(RUN_ID).mockReturnValue({
      startedAt: STARTED_AT,
      pausedAt: null,
      stoppedAt: null,
      completedAt: COMPLETED_AT,
    })

    const [{ getByText }] = render()

    const button = getByText('Run again')
    getByText('Completed')
    getByText(formatTimestamp(COMPLETED_AT))
    fireEvent.click(button)
    expect(mockTrackEvent).toBeCalledWith({
      name: ANALYTICS_PROTOCOL_PROCEED_TO_RUN,
      properties: { sourceLocation: 'RunRecordDetail' },
    })
    expect(mockTrackProtocolRunEvent).toBeCalledWith({
      name: ANALYTICS_PROTOCOL_RUN_AGAIN,
    })
  })

  it('disables the Run Again button with tooltip for a completed run if the robot is busy', () => {
    when(mockUseRunQuery)
      .calledWith(RUN_ID)
      .mockReturnValue({
        data: { data: mockSucceededRun },
      } as UseQueryResult<Run>)
    when(mockUseRunStatus)
      .calledWith(RUN_ID)
      .mockReturnValue(RUN_STATUS_SUCCEEDED)
    when(mockUseRunTimestamps).calledWith(RUN_ID).mockReturnValue({
      startedAt: STARTED_AT,
      pausedAt: null,
      stoppedAt: null,
      completedAt: COMPLETED_AT,
    })
    when(mockUseCurrentRunId).calledWith().mockReturnValue('some other run id')

    const [{ getByRole, getByText }] = render()

    const button = getByRole('button', { name: 'Run again' })
    expect(button).toBeDisabled()
    getByText('Robot is busy')
  })

  it('renders an alert when the robot door is open', () => {
    when(mockUseRunStatus)
      .calledWith(RUN_ID)
      .mockReturnValue(RUN_STATUS_BLOCKED_BY_OPEN_DOOR)
    const [{ getByText }] = render()

    getByText('Close robot door to resume run')
  })

  it('renders a error detail link banner when run has failed', () => {
    when(mockUseRunQuery)
      .calledWith(RUN_ID)
      .mockReturnValue({
        data: { data: mockFailedRun },
      } as UseQueryResult<Run>)
    when(mockUseRunStatus).calledWith(RUN_ID).mockReturnValue(RUN_STATUS_FAILED)
    const [{ getByText }] = render()

    getByText('View error').click()
    expect(mockCloseCurrentRun).toBeCalled()
    getByText('mock RunFailedModal')
  })

  it('renders a clear protocol banner when run has been canceled', () => {
    when(mockUseRunStatus)
      .calledWith(RUN_ID)
      .mockReturnValue(RUN_STATUS_STOPPED)
    const [{ queryByTestId, getByText }] = render()

    getByText('Run canceled.')
    expect(queryByTestId('Banner_close-button')).not.toBeInTheDocument()
  })

  it('renders a clear protocol banner when run has succeeded', () => {
    when(mockUseRunQuery)
      .calledWith(RUN_ID)
      .mockReturnValue({
        data: { data: mockSucceededRun },
      } as UseQueryResult<Run>)
    when(mockUseRunStatus)
      .calledWith(RUN_ID)
      .mockReturnValue(RUN_STATUS_SUCCEEDED)
    const [{ getByTestId, getByText }] = render()

    getByText('Run completed.')
    getByTestId('Banner_close-button').click()
    expect(mockCloseCurrentRun).toBeCalled()
  })

  it('if a heater shaker is shaking, clicking on start run should render HeaterShakerIsRunningModal', () => {
    when(mockUseRunStatus).calledWith(RUN_ID).mockReturnValue(RUN_STATUS_IDLE)
    mockUseIsHeaterShakerInProtocol.mockReturnValue(true)
    mockUseModulesQuery.mockReturnValue({
      data: { data: [mockMovingHeaterShaker] },
    } as any)
    const [{ getByRole, getByText }] = render()
    const button = getByRole('button', { name: 'Start run' })
    fireEvent.click(button)
    getByText('Mock HeaterShakerIsRunningModal')
  })

  it('does not render the confirm attachment modal when there is a heater shaker in the protocol and run is idle', () => {
    mockUseModulesQuery.mockReturnValue({
      data: { data: [mockHeaterShaker] },
    } as any)
    mockUseIsHeaterShakerInProtocol.mockReturnValue(true)
    const [{ getByText, getByRole }] = render()

    const button = getByRole('button', { name: 'Start run' })
    fireEvent.click(button)
    getByText('mock confirm attachment modal')
    expect(mockTrackProtocolRunEvent).toBeCalledTimes(0)
  })

  it('renders the confirm attachment modal when there is a heater shaker in the protocol and the heater shaker is idle status and run is paused', () => {
    when(mockUseRunStatus).calledWith(RUN_ID).mockReturnValue(RUN_STATUS_PAUSED)

    mockUseModulesQuery.mockReturnValue({
      data: { data: [mockHeaterShaker] },
    } as any)
    mockUseIsHeaterShakerInProtocol.mockReturnValue(true)
    const [{ queryByText, getByRole }] = render()

    const button = getByRole('button', { name: 'Resume run' })
    fireEvent.click(button)
    expect(queryByText('mock confirm attachment modal')).toBeFalsy()
    expect(mockTrackProtocolRunEvent).toBeCalledTimes(1)
  })

  it('does NOT render confirm attachment modal when the user already confirmed the heater shaker is attached', () => {
    mockGetIsHeaterShakerAttached.mockReturnValue(true)
    mockUseModulesQuery.mockReturnValue({
      data: { data: [mockHeaterShaker] },
    } as any)
    mockUseIsHeaterShakerInProtocol.mockReturnValue(true)
    const [{ getByRole }] = render()
    const button = getByRole('button', { name: 'Start run' })
    fireEvent.click(button)
    expect(mockUseRunControls).toHaveBeenCalled()
  })

  it('renders analysis error modal if there is an analysis error', () => {
    when(mockUseProtocolAnalysisErrors)
      .calledWith(RUN_ID)
      .mockReturnValue({
        analysisErrors: [
          {
            id: 'error_id',
            detail: 'protocol analysis error',
            errorType: 'analysis',
            createdAt: '100000',
          },
        ],
      })
    const [{ getByText }] = render()
    getByText('protocol analysis error')
  })

  it('renders analysis error banner if there is an analysis error', () => {
    when(mockUseProtocolAnalysisErrors)
      .calledWith(RUN_ID)
      .mockReturnValue({
        analysisErrors: [
          {
            id: 'error_id',
            detail: 'protocol analysis error',
            errorType: 'analysis',
            createdAt: '100000',
          },
        ],
      })
    const [{ getByText }] = render()
    getByText('Protocol analysis failed.')
  })

  it('renders the devices page when robot is not viewable but protocol is loaded', async () => {
    mockUseIsRobotViewable.mockReturnValue(false)
    waitFor(() => {
      expect(mockPush).toHaveBeenCalledWith('/devices')
    })
  })

  it('renders banner with spinner if currently closing current run', async () => {
    when(mockUseRunQuery)
      .calledWith(RUN_ID)
      .mockReturnValue({
        data: { data: mockSucceededRun },
      } as UseQueryResult<Run>)
    when(mockUseRunStatus)
      .calledWith(RUN_ID)
      .mockReturnValue(RUN_STATUS_SUCCEEDED)
    when(mockUseCloseCurrentRun).calledWith().mockReturnValue({
      isClosingCurrentRun: true,
      closeCurrentRun: mockCloseCurrentRun,
    })
    const [{ getByText, getByLabelText }] = render()
    getByText('Run completed.')
    getByLabelText('ot-spinner')
  })

  it('renders door close banner when the robot door is open', () => {
    const mockOpenDoorStatus = {
      data: { status: 'open', doorRequiredClosedForProtocol: true },
    }
    mockUseDoorQuery.mockReturnValue({ data: mockOpenDoorStatus } as any)
    const [{ getByText }] = render()
    getByText('Close the robot door before starting the run.')
  })

  it('should render door close banner when door is open and enabled safety door switch is on - OT-2', () => {
    when(mockUseIsFlex).calledWith(ROBOT_NAME).mockReturnValue(false)
    const mockOpenDoorStatus = {
      data: { status: 'open', doorRequiredClosedForProtocol: true },
    }
    mockUseDoorQuery.mockReturnValue({ data: mockOpenDoorStatus } as any)
    const [{ getByText }] = render()
    getByText('Close the robot door before starting the run.')
  })

  it('should not render door close banner when door is open and enabled safety door switch is off - OT-2', () => {
    when(mockUseIsFlex).calledWith(ROBOT_NAME).mockReturnValue(false)
    const mockOffSettings = { ...mockSettings, value: false }
    mockGetRobotSettings.mockReturnValue([mockOffSettings])
    const mockOpenDoorStatus = {
      data: { status: 'open', doorRequiredClosedForProtocol: true },
    }
    mockUseDoorQuery.mockReturnValue({ data: mockOpenDoorStatus } as any)
    const [{ queryByText }] = render()
    expect(
      queryByText('Close the robot door before starting the run.')
    ).not.toBeInTheDocument()
  })
})<|MERGE_RESOLUTION|>--- conflicted
+++ resolved
@@ -367,14 +367,10 @@
     when(mockUseRunCalibrationStatus)
       .calledWith(ROBOT_NAME, RUN_ID)
       .mockReturnValue({ complete: true })
-<<<<<<< HEAD
     when(mockUseIsFlex).calledWith(ROBOT_NAME).mockReturnValue(true)
-=======
     when(mockUseModuleCalibrationStatus)
       .calledWith(ROBOT_NAME, RUN_ID)
       .mockReturnValue({ complete: true })
-    when(mockUseIsOT3).calledWith(ROBOT_NAME).mockReturnValue(true)
->>>>>>> 692888c6
     mockRunFailedModal.mockReturnValue(<div>mock RunFailedModal</div>)
     mockUseEstopQuery.mockReturnValue({ data: mockEstopStatus } as any)
     mockUseDoorQuery.mockReturnValue({ data: mockDoorStatus } as any)
