import * as React from 'react'
import { MemoryRouter } from 'react-router-dom'
import { when, resetAllWhenMocks } from 'jest-when'
import { fireEvent } from '@testing-library/react'

import { renderWithProviders } from '@opentrons/components'

import { i18n } from '../../../i18n'
import { home } from '../../../redux/robot-controls'
import * as Buildroot from '../../../redux/buildroot'
import { restartRobot } from '../../../redux/robot-admin'
import {
  mockConnectableRobot,
  mockUnreachableRobot,
} from '../../../redux/discovery/__fixtures__'
import { ChooseProtocolSlideout } from '../../ChooseProtocolSlideout'
import { useCurrentRunId } from '../../ProtocolUpload/hooks'
import { RobotOverviewOverflowMenu } from '../RobotOverviewOverflowMenu'
import { useIsRobotBusy } from '../hooks'
import { UpdateBuildroot } from '../RobotSettings/UpdateBuildroot'

import type { State } from '../../../redux/types'

jest.mock('../../../redux/robot-controls')
jest.mock('../../../redux/robot-admin')
jest.mock('../hooks')
jest.mock('../../../redux/buildroot')
jest.mock('../../ChooseProtocolSlideout')
jest.mock('../../ProtocolUpload/hooks')
jest.mock('../RobotSettings/UpdateBuildroot')

const mockUseCurrentRunId = useCurrentRunId as jest.MockedFunction<
  typeof useCurrentRunId
>
const getBuildrootUpdateDisplayInfo = Buildroot.getBuildrootUpdateDisplayInfo as jest.MockedFunction<
  typeof Buildroot.getBuildrootUpdateDisplayInfo
>
const mockHome = home as jest.MockedFunction<typeof home>
const mockRestartRobot = restartRobot as jest.MockedFunction<
  typeof restartRobot
>
const mockUseIsRobotBusy = useIsRobotBusy as jest.MockedFunction<
  typeof useIsRobotBusy
>
const mockUpdateBuildroot = UpdateBuildroot as jest.MockedFunction<
  typeof UpdateBuildroot
>
const mockChooseProtocolSlideout = ChooseProtocolSlideout as jest.MockedFunction<
  typeof ChooseProtocolSlideout
>

const render = (
  props: React.ComponentProps<typeof RobotOverviewOverflowMenu>
) => {
  return renderWithProviders(
    <MemoryRouter>
      <RobotOverviewOverflowMenu {...props} />
    </MemoryRouter>,
    {
      i18nInstance: i18n,
    }
  )[0]
}

describe('RobotOverviewOverflowMenu', () => {
  let props: React.ComponentProps<typeof RobotOverviewOverflowMenu>
  beforeEach(() => {
    props = { robot: mockConnectableRobot }
    when(getBuildrootUpdateDisplayInfo)
      .calledWith({} as State, mockConnectableRobot.name)
      .mockReturnValue({
        autoUpdateAction: 'reinstall',
        autoUpdateDisabledReason: null,
        updateFromFileDisabledReason: null,
      })
    when(mockUseCurrentRunId).calledWith().mockReturnValue(null)
    when(mockUseIsRobotBusy).calledWith().mockReturnValue(false)
    when(mockUpdateBuildroot).mockReturnValue(<div>mock update buildroot</div>)
    when(mockChooseProtocolSlideout).mockReturnValue(
      <div>choose protocol slideout</div>
    )
  })
  afterEach(() => {
    resetAllWhenMocks()
  })

  it('should render enabled buttons in the menu when the status is idle', () => {
    const { getByRole, queryByText } = render(props)

    const btn = getByRole('button')
    fireEvent.click(btn)

    const runAProtocolBtn = getByRole('button', {
      name: 'Run a protocol',
    })
    const restartBtn = getByRole('button', { name: 'Restart robot' })
    const homeBtn = getByRole('button', { name: 'Home gantry' })
    const settingsBtn = getByRole('button', { name: 'Robot settings' })

    expect(queryByText('Update robot software')).toBeNull()
    expect(runAProtocolBtn).toBeEnabled()
    expect(restartBtn).toBeEnabled()
    expect(homeBtn).toBeEnabled()
    expect(settingsBtn).toBeEnabled()
  })

  it('should render update robot software button when robot is on wrong version of software', () => {
    when(getBuildrootUpdateDisplayInfo)
      .calledWith({} as State, mockConnectableRobot.name)
      .mockReturnValue({
        autoUpdateAction: 'upgrade',
        autoUpdateDisabledReason: null,
        updateFromFileDisabledReason: null,
      })

    const { getByRole, getByText } = render(props)

    const btn = getByRole('button')
    fireEvent.click(btn)

    const updateRobotSoftwareBtn = getByRole('button', {
      name: 'Update robot software',
    })
    const runAProtocolBtn = getByRole('button', {
      name: 'Run a protocol',
    })
    const restartBtn = getByRole('button', { name: 'Restart robot' })
    const homeBtn = getByRole('button', { name: 'Home gantry' })
    const settingsBtn = getByRole('button', { name: 'Robot settings' })

    expect(updateRobotSoftwareBtn).toBeEnabled()
    expect(runAProtocolBtn).toBeDisabled()
    expect(restartBtn).toBeEnabled()
    expect(homeBtn).toBeEnabled()
    expect(settingsBtn).toBeEnabled()
    fireEvent.click(updateRobotSoftwareBtn)
    getByText('mock update buildroot')
  })

  it('should render disabled run a protocol, restart, and home gantry menu items when robot is busy', () => {
    when(mockUseIsRobotBusy).calledWith().mockReturnValue(true)

    const { getByRole } = render(props)

    const btn = getByRole('button')
    fireEvent.click(btn)

    expect(getByRole('button', { name: 'Run a protocol' })).toBeDisabled()
    expect(getByRole('button', { name: 'Restart robot' })).toBeDisabled()
    expect(getByRole('button', { name: 'Home gantry' })).toBeDisabled()
    expect(getByRole('button', { name: 'Robot settings' })).toBeEnabled()
  })

<<<<<<< HEAD
  it('should render menu items when the robot is reachable', () => {
    const { getByRole } = render({ robot: mockReachableRobot })

    getByRole('button').click()
    expect(getByRole('button', { name: 'Restart robot' })).toBeDisabled()
    expect(getByRole('button', { name: 'Home gantry' })).toBeDisabled()
    expect(getByRole('button', { name: 'Robot settings' })).toBeEnabled()
  })

=======
>>>>>>> c69fe006
  it('clicking home gantry should home the gantry', () => {
    const { getByRole } = render(props)

    const btn = getByRole('button')
    fireEvent.click(btn)

    const homeBtn = getByRole('button', { name: 'Home gantry' })
    fireEvent.click(homeBtn)

    expect(mockHome).toBeCalled()
  })

  it('clicking the restart robot button should restart the robot', () => {
    const { getByRole } = render(props)

    const btn = getByRole('button')
    fireEvent.click(btn)

    const restartBtn = getByRole('button', { name: 'Restart robot' })
    fireEvent.click(restartBtn)

    expect(mockRestartRobot).toBeCalled()
  })
<<<<<<< HEAD

  it('should render disabled menu items when the robot is unreachable', () => {
=======
  it('render overflow menu buttons without the update robot software button', () => {
    when(getBuildrootUpdateDisplayInfo).mockReturnValue({
      autoUpdateAction: 'reinstall',
      autoUpdateDisabledReason: null,
      updateFromFileDisabledReason: null,
    })
    const { getByRole } = render(props)
    const btn = getByRole('button')
    fireEvent.click(btn)
    getByRole('button', { name: 'Restart robot' })
    getByRole('button', { name: 'Home gantry' })
    getByRole('button', { name: 'Robot settings' })
  })
  it('should disable settings link when the robot is unreachable', () => {
>>>>>>> c69fe006
    when(mockUseIsRobotBusy).calledWith().mockReturnValue(true)

    const { getByRole, queryByRole } = render({ robot: mockUnreachableRobot })
    const btn = getByRole('button')
<<<<<<< HEAD
    btn.click()
    expect(queryByRole('Update robot software')).toBeNull()
    expect(queryByRole('button', { name: 'Run a protocol' })).toBeNull()
    expect(getByRole('button', { name: 'Restart robot' })).toBeDisabled()
    expect(getByRole('button', { name: 'Home gantry' })).toBeDisabled()
=======
    fireEvent.click(btn)
>>>>>>> c69fe006
    expect(getByRole('button', { name: 'Robot settings' })).toBeDisabled()
  })
})<|MERGE_RESOLUTION|>--- conflicted
+++ resolved
@@ -11,6 +11,7 @@
 import { restartRobot } from '../../../redux/robot-admin'
 import {
   mockConnectableRobot,
+  mockReachableRobot,
   mockUnreachableRobot,
 } from '../../../redux/discovery/__fixtures__'
 import { ChooseProtocolSlideout } from '../../ChooseProtocolSlideout'
@@ -151,7 +152,6 @@
     expect(getByRole('button', { name: 'Robot settings' })).toBeEnabled()
   })
 
-<<<<<<< HEAD
   it('should render menu items when the robot is reachable', () => {
     const { getByRole } = render({ robot: mockReachableRobot })
 
@@ -161,8 +161,6 @@
     expect(getByRole('button', { name: 'Robot settings' })).toBeEnabled()
   })
 
-=======
->>>>>>> c69fe006
   it('clicking home gantry should home the gantry', () => {
     const { getByRole } = render(props)
 
@@ -186,10 +184,6 @@
 
     expect(mockRestartRobot).toBeCalled()
   })
-<<<<<<< HEAD
-
-  it('should render disabled menu items when the robot is unreachable', () => {
-=======
   it('render overflow menu buttons without the update robot software button', () => {
     when(getBuildrootUpdateDisplayInfo).mockReturnValue({
       autoUpdateAction: 'reinstall',
@@ -204,20 +198,9 @@
     getByRole('button', { name: 'Robot settings' })
   })
   it('should disable settings link when the robot is unreachable', () => {
->>>>>>> c69fe006
-    when(mockUseIsRobotBusy).calledWith().mockReturnValue(true)
-
-    const { getByRole, queryByRole } = render({ robot: mockUnreachableRobot })
-    const btn = getByRole('button')
-<<<<<<< HEAD
-    btn.click()
-    expect(queryByRole('Update robot software')).toBeNull()
-    expect(queryByRole('button', { name: 'Run a protocol' })).toBeNull()
-    expect(getByRole('button', { name: 'Restart robot' })).toBeDisabled()
-    expect(getByRole('button', { name: 'Home gantry' })).toBeDisabled()
-=======
-    fireEvent.click(btn)
->>>>>>> c69fe006
+    const { getByRole } = render({ robot: mockUnreachableRobot })
+    const btn = getByRole('button')
+    fireEvent.click(btn)
     expect(getByRole('button', { name: 'Robot settings' })).toBeDisabled()
   })
 })