--- conflicted
+++ resolved
@@ -124,29 +124,7 @@
                     new Date(b.createdAt).getTime() -
                     new Date(a.createdAt).getTime()
                 )
-<<<<<<< HEAD
-                const isQuickTransfer =
-                  protocol?.protocolKind === 'quick-transfer'
-                const protocolName =
-                  protocol?.metadata.protocolName ??
-                  protocol?.files[0].name ??
-                  t('shared:loading') ??
-                  ''
 
-                return !isQuickTransfer ? (
-                  <HistoricalProtocolRun
-                    run={run}
-                    protocolName={protocolName}
-                    protocolKey={protocol?.key}
-                    robotName={robotName}
-                    robotIsBusy={robotIsBusy}
-                    key={index}
-                  />
-                ) : null
-              })}
-          </>
-        )}
-=======
                 .map((run, index) => {
                   const protocol = protocols?.data?.data.find(
                     protocol => protocol.id === run.protocolId
@@ -170,7 +148,6 @@
                 })}
             </>
           )}
->>>>>>> d045115d
         {!isRobotViewable && (
           <LegacyStyledText
             as="p"
