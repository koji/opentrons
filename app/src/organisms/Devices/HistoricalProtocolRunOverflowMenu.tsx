import * as React from 'react'
import { useSelector } from 'react-redux'
import { useTranslation } from 'react-i18next'
import { NavLink, useNavigate } from 'react-router-dom'

import {
  ALIGN_CENTER,
  ALIGN_FLEX_END,
  FLEX_MAX_CONTENT,
  Box,
  COLORS,
  DIRECTION_COLUMN,
  Flex,
  Icon,
  MenuItem,
  OverflowBtn,
  POSITION_ABSOLUTE,
  POSITION_RELATIVE,
  SIZE_1,
<<<<<<< HEAD
  SPACING,
  Tooltip,
  useHoverTooltip,
  useMenuHandleClickOutside,
  useOnClickOutside,
=======
  ALIGN_CENTER,
  FLEX_MAX_CONTENT,
>>>>>>> d045115d
} from '@opentrons/components'
import { useDeleteRunMutation } from '@opentrons/react-api-client'

import { Divider } from '../../atoms/structure'
import { useRunControls } from '../../organisms/RunTimeControl/hooks'
import {
  useTrackEvent,
  ANALYTICS_PROTOCOL_PROCEED_TO_RUN,
  ANALYTICS_PROTOCOL_RUN_ACTION,
} from '../../redux/analytics'
import { getRobotUpdateDisplayInfo } from '../../redux/robot-update'
import { useDownloadRunLog, useTrackProtocolRunEvent, useRobot } from './hooks'
import { useIsEstopNotDisengaged } from '../../resources/devices/hooks/useIsEstopNotDisengaged'

import type { Run } from '@opentrons/api-client'
import type { State } from '../../redux/types'

export interface HistoricalProtocolRunOverflowMenuProps {
  runId: string
  robotName: string
  robotIsBusy: boolean
}

export function HistoricalProtocolRunOverflowMenu(
  props: HistoricalProtocolRunOverflowMenuProps
): JSX.Element {
  const { runId, robotName } = props
  const {
    menuOverlay,
    handleOverflowClick,
    showOverflowMenu,
    setShowOverflowMenu,
  } = useMenuHandleClickOutside()
  const protocolRunOverflowWrapperRef = useOnClickOutside<HTMLDivElement>({
    onClickOutside: () => {
      setShowOverflowMenu(false)
    },
  })
  const { downloadRunLog, isRunLogLoading } = useDownloadRunLog(
    robotName,
    runId
  )
  const isEstopNotDisengaged = useIsEstopNotDisengaged(robotName)

  return (
    <Flex
      flexDirection={DIRECTION_COLUMN}
      position={POSITION_RELATIVE}
      data-testid="HistoricalProtocolRunOverflowMenu_OverflowMenu"
    >
      <OverflowBtn
        alignSelf={ALIGN_FLEX_END}
        onClick={handleOverflowClick}
        disabled={isEstopNotDisengaged}
      />
      {showOverflowMenu ? (
        <>
          <Box
            ref={protocolRunOverflowWrapperRef}
            data-testid={`HistoricalProtocolRunOverflowMenu_${runId}`}
          >
            <MenuDropdown
              {...props}
              downloadRunLog={downloadRunLog}
              isRunLogLoading={isRunLogLoading}
              closeOverflowMenu={handleOverflowClick}
            />
          </Box>
          {menuOverlay}
        </>
      ) : null}
    </Flex>
  )
}

interface MenuDropdownProps extends HistoricalProtocolRunOverflowMenuProps {
  closeOverflowMenu: React.MouseEventHandler<HTMLButtonElement>
  downloadRunLog: () => void
  isRunLogLoading: boolean
}
function MenuDropdown(props: MenuDropdownProps): JSX.Element {
  const { t } = useTranslation('device_details')
  const navigate = useNavigate()

  const {
    runId,
    robotName,
    robotIsBusy,
    closeOverflowMenu,
    downloadRunLog,
    isRunLogLoading,
  } = props

  const isRobotOnWrongVersionOfSoftware = ['upgrade', 'downgrade'].includes(
    useSelector((state: State) => {
      return getRobotUpdateDisplayInfo(state, robotName)
    })?.autoUpdateAction
  )
  const [targetProps, tooltipProps] = useHoverTooltip()
  const onResetSuccess = (createRunResponse: Run): void => {
    navigate(
      `/devices/${robotName}/protocol-runs/${createRunResponse.data.id}/run-preview`
    )
  }
  const onDownloadClick: React.MouseEventHandler<HTMLButtonElement> = e => {
    e.preventDefault()
    e.stopPropagation()
    downloadRunLog()
    closeOverflowMenu(e)
  }
  const trackEvent = useTrackEvent()
  const { trackProtocolRunEvent } = useTrackProtocolRunEvent(runId, robotName)
  const { reset, isRunControlLoading } = useRunControls(runId, onResetSuccess)
  const { deleteRun } = useDeleteRunMutation()
  const robot = useRobot(robotName)
  const robotSerialNumber =
    robot?.health?.robot_serial ?? robot?.serverHealth?.serialNumber ?? null

  const handleResetClick: React.MouseEventHandler<HTMLButtonElement> = (
    e
  ): void => {
    e.preventDefault()
    e.stopPropagation()

    reset()
    trackEvent({
      name: ANALYTICS_PROTOCOL_PROCEED_TO_RUN,
      properties: {
        sourceLocation: 'HistoricalProtocolRun',
        robotSerialNumber,
      },
    })
    trackProtocolRunEvent({ name: ANALYTICS_PROTOCOL_RUN_ACTION.AGAIN })
  }

  const handleDeleteClick: React.MouseEventHandler<HTMLButtonElement> = e => {
    e.preventDefault()
    e.stopPropagation()
    deleteRun(runId)
    closeOverflowMenu(e)
  }

  return (
    <Flex
      zIndex={10}
      borderRadius="4px 4px 0px 0px"
      boxShadow="0px 1px 3px rgba(0, 0, 0, 0.2)"
      position={POSITION_ABSOLUTE}
      backgroundColor={COLORS.white}
      top="2.3rem"
      right={0}
      flexDirection={DIRECTION_COLUMN}
      width={FLEX_MAX_CONTENT}
    >
      <NavLink to={`/devices/${robotName}/protocol-runs/${runId}/run-preview`}>
        <MenuItem data-testid="RecentProtocolRun_OverflowMenu_viewRunRecord">
          {t('view_run_record')}
        </MenuItem>
      </NavLink>
      <MenuItem
        {...targetProps}
        onClick={handleResetClick}
        disabled={
          robotIsBusy || isRobotOnWrongVersionOfSoftware || isRunControlLoading
        }
        data-testid="RecentProtocolRun_OverflowMenu_rerunNow"
      >
        {t('rerun_now')}
      </MenuItem>
      {isRobotOnWrongVersionOfSoftware && (
        <Tooltip tooltipProps={tooltipProps}>
          {t('shared:a_software_update_is_available')}
        </Tooltip>
      )}
      {isRunControlLoading && (
        <Tooltip whiteSpace="normal" tooltipProps={tooltipProps}>
          {t('rerun_loading')}
        </Tooltip>
      )}
      <MenuItem
        data-testid="RecentProtocolRun_OverflowMenu_downloadRunLog"
        disabled={isRunLogLoading}
        onClick={onDownloadClick}
      >
        <Flex alignItems={ALIGN_CENTER} gridGap={SPACING.spacing8}>
          {t('download_run_log')}
          {isRunLogLoading ? (
            <Icon
              name="ot-spinner"
              size={SIZE_1}
              color={COLORS.grey50}
              aria-label="spinner"
              spin
            />
          ) : null}
        </Flex>
      </MenuItem>
      <Divider marginY="0" />
      <MenuItem
        onClick={handleDeleteClick}
        data-testid="RecentProtocolRun_OverflowMenu_deleteRun"
      >
        {t('delete_run')}
      </MenuItem>
    </Flex>
  )
}<|MERGE_RESOLUTION|>--- conflicted
+++ resolved
@@ -17,16 +17,11 @@
   POSITION_ABSOLUTE,
   POSITION_RELATIVE,
   SIZE_1,
-<<<<<<< HEAD
   SPACING,
   Tooltip,
   useHoverTooltip,
   useMenuHandleClickOutside,
   useOnClickOutside,
-=======
-  ALIGN_CENTER,
-  FLEX_MAX_CONTENT,
->>>>>>> d045115d
 } from '@opentrons/components'
 import { useDeleteRunMutation } from '@opentrons/react-api-client'
 
