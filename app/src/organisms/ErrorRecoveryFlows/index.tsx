--- conflicted
+++ resolved
@@ -131,11 +131,6 @@
     intent,
     toggleERWizAsActiveUser,
   } = useRecoveryTakeover(toggleERWizard)
-<<<<<<< HEAD
-  const renderWizard = isActiveUser && (showERWizard || isDoorOpen)
-  const showSplash = useRecoverySplash(isOnDevice, renderWizard)
-=======
->>>>>>> e799e9b9
 
   const recoveryUtils = useERUtils({
     ...props,
