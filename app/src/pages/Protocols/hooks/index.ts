import last from 'lodash/last'
import {
  useDeckConfigurationQuery,
  useInstrumentsQuery,
  useModulesQuery,
  useProtocolAnalysisAsDocumentQuery,
  useProtocolQuery,
} from '@opentrons/react-api-client'
<<<<<<< HEAD
import { getLabwareSetupItemGroups } from '../utils'
import { getProtocolUsesGripper } from '../../../organisms/ProtocolSetupInstruments/utils'

import type {
=======
import {
>>>>>>> 212e69c9
  CompletedProtocolAnalysis,
  Cutout,
  FixtureLoadName,
  ModuleModel,
  PipetteName,
  STANDARD_SLOT_LOAD_NAME,
} from '@opentrons/shared-data'
<<<<<<< HEAD
import type { LabwareSetupItem } from '../utils'
import type { AttachedModule } from '@opentrons/api-client'
=======
import { useFeatureFlag } from '../../../redux/config'
import { getProtocolUsesGripper } from '../../../organisms/ProtocolSetupInstruments/utils'
import { getLabwareSetupItemGroups } from '../utils'
import type { LabwareSetupItem } from '../utils'
>>>>>>> 212e69c9

interface ProtocolPipette {
  hardwareType: 'pipette'
  pipetteName: PipetteName
  mount: 'left' | 'right'
  connected: boolean
}

interface ProtocolModule {
  hardwareType: 'module'
  moduleModel: ModuleModel
  slot: string
  connected: boolean
  hasSlotConflict: boolean
}

interface ProtocolGripper {
  hardwareType: 'gripper'
  connected: boolean
}

interface ProtocolFixture {
  hardwareType: 'fixture'
  fixtureName: FixtureLoadName
  location: { cutout: Cutout }
}

export type ProtocolHardware =
  | ProtocolPipette
  | ProtocolModule
  | ProtocolGripper
  | ProtocolFixture

/**
 * Returns an array of ProtocolHardware objects that are required by the given protocol ID.
 *
 * @param {string} protocolId The ID of the protocol for which required hardware is being retrieved.
 * @returns {ProtocolHardware[]} An array of ProtocolHardware objects that are required by the given protocol ID.
 */
export const useRequiredProtocolHardware = (
  protocolId: string
): { requiredProtocolHardware: ProtocolHardware[]; isLoading: boolean } => {
  const { data: protocolData } = useProtocolQuery(protocolId)
  const { data: analysis } = useProtocolAnalysisAsDocumentQuery(
    protocolId,
    last(protocolData?.data.analysisSummaries)?.id ?? null,
    { enabled: protocolData != null }
  )

  const {
    data: attachedModulesData,
    isLoading: isLoadingModules,
  } = useModulesQuery()
  const attachedModules = attachedModulesData?.data ?? []

  const {
    data: attachedInstrumentsData,
    isLoading: isLoadingInstruments,
  } = useInstrumentsQuery()
  const attachedInstruments = attachedInstrumentsData?.data ?? []

  const { data: deckConfig } = useDeckConfigurationQuery()
  const enableDeckConfigurationFeatureFlag = useFeatureFlag(
    'enableDeckConfiguration'
  )

  if (analysis == null || analysis?.status !== 'completed') {
    return { requiredProtocolHardware: [], isLoading: true }
  }

  const requiredGripper: ProtocolGripper[] = getProtocolUsesGripper(analysis)
    ? [
        {
          hardwareType: 'gripper',
          connected:
            attachedInstruments.some(i => i.instrumentType === 'gripper') ??
            false,
        },
      ]
    : []

  const handleModuleConnectionCheckFor = (
    attachedModules: AttachedModule[],
    model: ModuleModel
  ): boolean => {
    const ASSUME_ALWAYS_CONNECTED_MODULES = ['magneticBlockV1']

    return !ASSUME_ALWAYS_CONNECTED_MODULES.includes(model)
      ? attachedModules.some(m => m.moduleModel === model)
      : true
  }

  const requiredModules: ProtocolModule[] = analysis.modules.map(
<<<<<<< HEAD
    ({ location, model }) => {
      return {
        hardwareType: 'module',
        moduleModel: model,
        slot: location.slotName as Slot,
        connected: handleModuleConnectionCheckFor(attachedModules, model),
      }
    }
=======
    ({ location, model }) => ({
      hardwareType: 'module',
      moduleModel: model,
      slot: location.slotName,
      // TODO: check module compatability using brent's changes when they're in edge
      connected: attachedModules.some(m => m.moduleModel === model),
      hasSlotConflict: !!deckConfig?.find(
        fixture =>
          fixture.fixtureLocation === location.slotName &&
          fixture.loadName !== STANDARD_SLOT_LOAD_NAME
      ),
    })
>>>>>>> 212e69c9
  )

  const requiredPipettes: ProtocolPipette[] = analysis.pipettes.map(
    ({ mount, pipetteName }) => ({
      hardwareType: 'pipette',
      pipetteName: pipetteName,
      mount: mount,
      connected:
        attachedInstruments.some(
          i =>
            i.instrumentType === 'pipette' &&
            i.ok &&
            i.mount === mount &&
            i.instrumentName === pipetteName
        ) ?? false,
    })
  )

  //  TODO(jr, 10/2/23): IMMEDIATELY delete the stubs when api supports
  //  loadFixture
  // const requiredFixture: ProtocolFixture[] = analysis.commands
  //   .filter(
  //     (command): command is LoadFixtureRunTimeCommand =>
  //       command.commandType === 'loadFixture'
  //   )
  //   .map(({ params }) => {
  //     return {
  //       hardwareType: 'fixture',
  //       fixtureName: params.loadName,
  //       location: params.location,
  //     }
  //   })
  const STUBBED_FIXTURES: ProtocolFixture[] = [
    {
      hardwareType: 'fixture',
      fixtureName: 'wasteChute',
      location: { cutout: 'D3' },
    },
    {
      hardwareType: 'fixture',
      fixtureName: 'standardSlot',
      location: { cutout: 'C3' },
    },
    {
      hardwareType: 'fixture',
      fixtureName: 'stagingArea',
      location: { cutout: 'B3' },
    },
  ]
  return {
    requiredProtocolHardware: enableDeckConfigurationFeatureFlag
      ? [
          ...requiredPipettes,
          ...requiredModules,
          ...requiredGripper,
          // ...requiredFixture,
          ...STUBBED_FIXTURES,
        ]
      : [
          ...requiredPipettes,
          ...requiredModules,
          ...requiredGripper,
          // ...requiredFixture,
        ],
    isLoading: isLoadingInstruments || isLoadingModules,
  }
}

/**
 * Returns an array of LabwareSetupItem objects that are required by the given protocol ID.
 *
 * @param {string} protocolId The ID of the protocol for which required labware setup items are being retrieved.
 * @returns {LabwareSetupItem[]} An array of LabwareSetupItem objects that are required by the given protocol ID.
 */
export const useRequiredProtocolLabware = (
  protocolId: string
): LabwareSetupItem[] => {
  const { data: protocolData } = useProtocolQuery(protocolId)
  const {
    data: mostRecentAnalysis,
  } = useProtocolAnalysisAsDocumentQuery(
    protocolId,
    last(protocolData?.data.analysisSummaries)?.id ?? null,
    { enabled: protocolData != null }
  )
  const commands =
    (mostRecentAnalysis as CompletedProtocolAnalysis)?.commands ?? []
  const { onDeckItems, offDeckItems } = getLabwareSetupItemGroups(commands)
  return [...onDeckItems, ...offDeckItems]
}

/**
 * Returns an array of ProtocolHardware objects that are required by the given protocol ID,
 * but not currently connected.
 *
 * @param {string} protocolId The ID of the protocol for which required but missing hardware is being retrieved.
 * @returns {ProtocolHardware[]} An array of ProtocolHardware objects that are required by the given protocol ID,
 * but not currently connected.
 */
export const useMissingProtocolHardware = (
  protocolId: string
): {
  missingProtocolHardware: ProtocolHardware[]
  conflictedSlots: string[]
  isLoading: boolean
} => {
  const { requiredProtocolHardware, isLoading } = useRequiredProtocolHardware(
    protocolId
  )
  return {
    missingProtocolHardware: requiredProtocolHardware.filter(
      hardware => 'connected' in hardware && !hardware.connected
    ),
    conflictedSlots: requiredProtocolHardware
      .filter(
        (hardware): hardware is ProtocolModule =>
          hardware.hardwareType === 'module' && hardware.hasSlotConflict
      )
      .map(mod => mod.slot),
    isLoading,
  }
}<|MERGE_RESOLUTION|>--- conflicted
+++ resolved
@@ -6,30 +6,20 @@
   useProtocolAnalysisAsDocumentQuery,
   useProtocolQuery,
 } from '@opentrons/react-api-client'
-<<<<<<< HEAD
+import { STANDARD_SLOT_LOAD_NAME } from '@opentrons/shared-data'
 import { getLabwareSetupItemGroups } from '../utils'
 import { getProtocolUsesGripper } from '../../../organisms/ProtocolSetupInstruments/utils'
+import { useFeatureFlag } from '../../../redux/config'
 
 import type {
-=======
-import {
->>>>>>> 212e69c9
   CompletedProtocolAnalysis,
   Cutout,
   FixtureLoadName,
   ModuleModel,
   PipetteName,
-  STANDARD_SLOT_LOAD_NAME,
 } from '@opentrons/shared-data'
-<<<<<<< HEAD
 import type { LabwareSetupItem } from '../utils'
 import type { AttachedModule } from '@opentrons/api-client'
-=======
-import { useFeatureFlag } from '../../../redux/config'
-import { getProtocolUsesGripper } from '../../../organisms/ProtocolSetupInstruments/utils'
-import { getLabwareSetupItemGroups } from '../utils'
-import type { LabwareSetupItem } from '../utils'
->>>>>>> 212e69c9
 
 interface ProtocolPipette {
   hardwareType: 'pipette'
@@ -123,29 +113,19 @@
   }
 
   const requiredModules: ProtocolModule[] = analysis.modules.map(
-<<<<<<< HEAD
     ({ location, model }) => {
       return {
         hardwareType: 'module',
         moduleModel: model,
         slot: location.slotName as Slot,
         connected: handleModuleConnectionCheckFor(attachedModules, model),
+        hasSlotConflict: !!deckConfig?.find(
+          fixture =>
+            fixture.fixtureLocation === location.slotName &&
+            fixture.loadName !== STANDARD_SLOT_LOAD_NAME
+        ),
       }
     }
-=======
-    ({ location, model }) => ({
-      hardwareType: 'module',
-      moduleModel: model,
-      slot: location.slotName,
-      // TODO: check module compatability using brent's changes when they're in edge
-      connected: attachedModules.some(m => m.moduleModel === model),
-      hasSlotConflict: !!deckConfig?.find(
-        fixture =>
-          fixture.fixtureLocation === location.slotName &&
-          fixture.loadName !== STANDARD_SLOT_LOAD_NAME
-      ),
-    })
->>>>>>> 212e69c9
   )
 
   const requiredPipettes: ProtocolPipette[] = analysis.pipettes.map(
