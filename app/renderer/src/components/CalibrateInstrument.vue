<template>
<<<<<<< HEAD
	<div class="calibration-modal mode-droptip">
		<div class="pipette-img">
	<!-- 	  <img src="../assets/img/pipette_top.png" class="top" />
		  <img src="../assets/img/pipette_bottom.png" class="bottom" />
		  <img src="../assets/img/pipette_blowout.png" class="blowout" /> -->
		  <img src="../assets/img/pipette_droptip.png" class="droptip" />
		</div>
		<div class="update">
		  <span class="position top">Top</span>
		  <button class="btn-update save top" data-save-pipette="top">Save</button>
		  <button class="btn-update moveto ">Move</button>
		  <div class="spacer"></div>
		  <span class="position bottom">Bottom</span>
		  <button class="btn-update save bottom" data-save-pipette="bottom">Save</button>
		  <button class="btn-update moveto ">Move</button>
		  <span class="position blowout">Blowout</span>
		  <button class="btn-update save blowout" data-save-pipette="blowout">Save</button>
		  <button class="btn-update moveto">Move</button>
		  <span class="position droptip">Drop Tip</span>
		  <button class="btn-update save droptip" data-save-pipette="droptip">Save</button>
		  <button class="btn-update moveto disabled">Move</button>
		  <button class="btn-update test pick-liquid disabled">Pick Up</button>
		  <button class="btn-update test eject-liquid disabled">Eject</button>
		</div>
		</div>
=======

<div class="calibration-modal mode-droptip">
	<div class="pipette-img">
<!-- 	  <img src="../assets/img/pipette_top.png" class="top" />
	  <img src="../assets/img/pipette_bottom.png" class="bottom" />
	  <img src="../assets/img/pipette_blowout.png" class="blowout" /> -->
	  <img src="../assets/img/pipette_droptip.png" class="droptip" />
	</div>
	<div class="update">
	  <span class="position top">Top</span>
	  <button class="btn-update save top" @click="calibrateInstrument(instrument, 'top')">Save</button>
	  <button class="btn-update moveto " @click="moveToPlungerPosition(instrument, 'top')">Move</button>
	  <div class="spacer"></div>
	  <span class="position bottom">Bottom</span>
	  <button class="btn-update save bottom" @click="calibrateInstrument(instrument, 'bottom')">Save</button>
	  <button class="btn-update moveto " @click="moveToPlungerPosition(instrument, 'bottom')">Move</button>
	  <span class="position blowout">Blowout</span>
	  <button class="btn-update save blowout" @click="calibrateInstrument(instrument, 'blow_out')">Save</button>
	  <button class="btn-update moveto" @click="moveToPlungerPosition(instrument, 'blow_out')">Move</button>
	  <span class="position droptip">Drop Tip</span>
	  <button class="btn-update save droptip" @click="calibrateInstrument(instrument, 'drop_tip')">Save</button>
	  <button class="btn-update moveto " @click="moveToPlungerPosition(instrument, 'drop_tip')">Move</button>
	  <button class="btn-update test pick-liquid">Pick Up</button>
	  <button class="btn-update test eject-liquid">Eject</button>
	</div>
>>>>>>> 0bb425ea
	</div>
</template>

<script>
  export default {
    name: 'CalibrateInstrument',
    props: ['instrument'],
    data: function() {
      return {

      }
    },
    methods: {
    	calibrateInstrument(instrument, position){
    		let axis = instrument.axis
    		this.$store.dispatch("calibrateInstrument", {axis: axis, position: position})
<<<<<<< HEAD
    	}
=======
    	},
      moveToPlungerPosition(instrument, position){
        let axis = instrument.axis
        this.$store.dispatch("moveToPlungerPosition", {axis: axis, position: position})
      }	
>>>>>>> 0bb425ea
    },
    computed: {

    }
  }
</script><|MERGE_RESOLUTION|>--- conflicted
+++ resolved
@@ -1,5 +1,4 @@
 <template>
-<<<<<<< HEAD
 	<div class="calibration-modal mode-droptip">
 		<div class="pipette-img">
 	<!-- 	  <img src="../assets/img/pipette_top.png" class="top" />
@@ -9,49 +8,21 @@
 		</div>
 		<div class="update">
 		  <span class="position top">Top</span>
-		  <button class="btn-update save top" data-save-pipette="top">Save</button>
-		  <button class="btn-update moveto ">Move</button>
+		  <button class="btn-update save top" @click="calibrateInstrument(instrument, 'top')">Save</button>
+		  <button class="btn-update moveto " @click="moveToPlungerPosition(instrument, 'top')">Move</button>
 		  <div class="spacer"></div>
 		  <span class="position bottom">Bottom</span>
-		  <button class="btn-update save bottom" data-save-pipette="bottom">Save</button>
-		  <button class="btn-update moveto ">Move</button>
+		  <button class="btn-update save bottom" @click="calibrateInstrument(instrument, 'bottom')">Save</button>
+		  <button class="btn-update moveto " @click="moveToPlungerPosition(instrument, 'bottom')">Move</button>
 		  <span class="position blowout">Blowout</span>
-		  <button class="btn-update save blowout" data-save-pipette="blowout">Save</button>
-		  <button class="btn-update moveto">Move</button>
+		  <button class="btn-update save blowout" @click="calibrateInstrument(instrument, 'blow_out')">Save</button>
+		  <button class="btn-update moveto" @click="moveToPlungerPosition(instrument, 'blow_out')">Move</button>
 		  <span class="position droptip">Drop Tip</span>
-		  <button class="btn-update save droptip" data-save-pipette="droptip">Save</button>
-		  <button class="btn-update moveto disabled">Move</button>
-		  <button class="btn-update test pick-liquid disabled">Pick Up</button>
-		  <button class="btn-update test eject-liquid disabled">Eject</button>
+		  <button class="btn-update save droptip" @click="calibrateInstrument(instrument, 'drop_tip')">Save</button>
+		  <button class="btn-update moveto " @click="moveToPlungerPosition(instrument, 'drop_tip')">Move</button>
+		  <button class="btn-update test pick-liquid">Pick Up</button>
+		  <button class="btn-update test eject-liquid">Eject</button>
 		</div>
-		</div>
-=======
-
-<div class="calibration-modal mode-droptip">
-	<div class="pipette-img">
-<!-- 	  <img src="../assets/img/pipette_top.png" class="top" />
-	  <img src="../assets/img/pipette_bottom.png" class="bottom" />
-	  <img src="../assets/img/pipette_blowout.png" class="blowout" /> -->
-	  <img src="../assets/img/pipette_droptip.png" class="droptip" />
-	</div>
-	<div class="update">
-	  <span class="position top">Top</span>
-	  <button class="btn-update save top" @click="calibrateInstrument(instrument, 'top')">Save</button>
-	  <button class="btn-update moveto " @click="moveToPlungerPosition(instrument, 'top')">Move</button>
-	  <div class="spacer"></div>
-	  <span class="position bottom">Bottom</span>
-	  <button class="btn-update save bottom" @click="calibrateInstrument(instrument, 'bottom')">Save</button>
-	  <button class="btn-update moveto " @click="moveToPlungerPosition(instrument, 'bottom')">Move</button>
-	  <span class="position blowout">Blowout</span>
-	  <button class="btn-update save blowout" @click="calibrateInstrument(instrument, 'blow_out')">Save</button>
-	  <button class="btn-update moveto" @click="moveToPlungerPosition(instrument, 'blow_out')">Move</button>
-	  <span class="position droptip">Drop Tip</span>
-	  <button class="btn-update save droptip" @click="calibrateInstrument(instrument, 'drop_tip')">Save</button>
-	  <button class="btn-update moveto " @click="moveToPlungerPosition(instrument, 'drop_tip')">Move</button>
-	  <button class="btn-update test pick-liquid">Pick Up</button>
-	  <button class="btn-update test eject-liquid">Eject</button>
-	</div>
->>>>>>> 0bb425ea
 	</div>
 </template>
 
@@ -60,26 +31,18 @@
     name: 'CalibrateInstrument',
     props: ['instrument'],
     data: function() {
-      return {
-
-      }
+      return {}
     },
     methods: {
     	calibrateInstrument(instrument, position){
     		let axis = instrument.axis
     		this.$store.dispatch("calibrateInstrument", {axis: axis, position: position})
-<<<<<<< HEAD
-    	}
-=======
     	},
       moveToPlungerPosition(instrument, position){
         let axis = instrument.axis
         this.$store.dispatch("moveToPlungerPosition", {axis: axis, position: position})
-      }	
->>>>>>> 0bb425ea
+      }
     },
-    computed: {
-
-    }
+    computed: {}
   }
 </script>