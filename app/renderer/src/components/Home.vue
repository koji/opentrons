<template>
  <div id="app">
    <div class="nav-full-dark">
      <header class="brand">
        <nav class="links">
          <ul>
<<<<<<< HEAD
            <li id="app-title">OT App</lii>
=======
            <li>Logo</li>
>>>>>>> a58fc015
          </ul>
        </nav>
      </header>
    </div>
    <div class="nav-full-light">
      <header class="controls">
        <nav class="home">
          <span class="label">HOME: </span>
          <span @click="home('x')" class="btn-home">X</span>
          <span @click="home('y')" class="btn-home">Y</span>
          <span @click="home('z')" class="btn-home">Z</span>
          <span @click="home('a')" class="btn-home">A</span>
          <span @click="home('b')" class="btn-home">B</span>
          <span @click="home('all')" class="btn-home">ALL</span>
        </nav>
        <nav class="tabs">
          <a href="#" class="tab active">Protocol</a>
          <a href="#" class="tab">Debug</a>
        </nav>
      </header>
    </div>
    <div class="wrapper">
      <aside id="step-list">
        <StepList></StepList>
      </aside>
      <section id="task-pane">
        <router-view></router-view>
      </section>
    </div>
  </div>
</template>


<script>
  import {StepList, Upload} from './export'

  export default {
    data () {
      return {
        message: 'Opentrons App'
      }
    },
    methods: {
      home(axis) {
        this.$http
            .get(`/home/${axis}`)
            .then((response) => {
                console.log(response)
                console.log(`Homing ${axis}`)
            }, (response) => {
                console.log('failed to home', response)
            })
      }
    }
  }
</script>

<style lang="sass">
  @import "../assets/sass/main.scss"
</style><|MERGE_RESOLUTION|>--- conflicted
+++ resolved
@@ -4,11 +4,7 @@
       <header class="brand">
         <nav class="links">
           <ul>
-<<<<<<< HEAD
-            <li id="app-title">OT App</lii>
-=======
-            <li>Logo</li>
->>>>>>> a58fc015
+            <li id="app-title">Logo</li>
           </ul>
         </nav>
       </header>
