"""Opentrons helper methods."""
import asyncio
from types import MethodType
from typing import Any, List, Dict, Optional, Tuple
from statistics import stdev
from . import config
from .liquid_class.defaults import get_liquid_class
from .increments import get_volume_increments
from inspect import getsource

from hardware_testing.data import ui
from opentrons import protocol_api
from opentrons.protocols.api_support.deck_type import (
    guess_from_global_config as guess_deck_type_from_global_config,
)
from opentrons.protocol_api.labware import Well, Labware
from opentrons.protocols.types import APIVersion
from opentrons.hardware_control.thread_manager import ThreadManager
from opentrons.hardware_control.types import OT3Mount, Axis
from opentrons.hardware_control.ot3api import OT3API
from opentrons.hardware_control.instruments.ot3.pipette import Pipette

from opentrons.types import Point, Location

from opentrons_shared_data.labware.dev_types import LabwareDefinition

from hardware_testing.opentrons_api import helpers_ot3
from opentrons.protocol_api import ProtocolContext, InstrumentContext
from .workarounds import get_sync_hw_api, get_latest_offset_for_labware
from hardware_testing.opentrons_api.helpers_ot3 import clear_pipette_ul_per_mm


def _add_fake_simulate(
    ctx: protocol_api.ProtocolContext, is_simulating: bool
) -> protocol_api.ProtocolContext:
    def _is_simulating(_: protocol_api.ProtocolContext) -> bool:
        return is_simulating

    setattr(ctx, "is_simulating", MethodType(_is_simulating, ctx))
    return ctx


def _add_fake_comment_pause(
    ctx: protocol_api.ProtocolContext,
) -> protocol_api.ProtocolContext:
    def _comment(_: protocol_api.ProtocolContext, a: Any) -> None:
        ui.print_info(a)

    def _pause(_: protocol_api.ProtocolContext, a: Any) -> None:
        ui.get_user_ready(a)

    setattr(ctx, "comment", MethodType(_comment, ctx))
    setattr(ctx, "pause", MethodType(_pause, ctx))
    return ctx


def get_api_context(
    api_level: str,
    is_simulating: bool = False,
    pipette_left: Optional[str] = None,
    pipette_right: Optional[str] = None,
    gripper: Optional[str] = None,
    extra_labware: Optional[Dict[str, LabwareDefinition]] = None,
    deck_version: str = guess_deck_type_from_global_config(),
    stall_detection_enable: Optional[bool] = None,
) -> protocol_api.ProtocolContext:
    """Get api context."""

    async def _thread_manager_build_hw_api(
        *args: Any, loop: asyncio.AbstractEventLoop, **kwargs: Any
    ) -> OT3API:
        return await helpers_ot3.build_async_ot3_hardware_api(
            is_simulating=is_simulating,
            pipette_left=pipette_left,
            pipette_right=pipette_right,
            gripper=gripper,
            loop=loop,
            stall_detection_enable=stall_detection_enable,
        )

    return protocol_api.create_protocol_context(
        api_version=APIVersion.from_string(api_level),
        hardware_api=ThreadManager(_thread_manager_build_hw_api),  # type: ignore[arg-type]
        deck_type="ot3_standard",
        extra_labware=extra_labware,
        deck_version=2,
    )


def well_is_reservoir(well: protocol_api.labware.Well) -> bool:
    """Well is reservoir."""
    return "reservoir" in well.parent.load_name


def get_list_of_wells_affected(
    well: Well,
    channels: int,
) -> List[Well]:
    """Get list of wells affected."""
    if channels > 1 and not well_is_reservoir(well):
        well_col = well.well_name[1:]  # the "1" in "A1"
        wells_list = [w for w in well.parent.columns_by_name()[well_col]]
        assert well in wells_list, "Well is not inside column"
    else:
        wells_list = [well]
    return wells_list


def get_pipette_unique_name(pipette: protocol_api.InstrumentContext) -> str:
    """Get a pipette's unique name."""
    return str(pipette.hw_pipette["pipette_id"])


def gantry_position_as_point(position: Dict[Axis, float]) -> Point:
    """Helper to convert Dict[Axis, float] to a Point()."""
    return Point(x=position[Axis.X], y=position[Axis.Y], z=position[Axis.Z])


def _jog_to_find_liquid_height(
    ctx: ProtocolContext, pipette: InstrumentContext, well: Well
) -> float:
    _well_depth = well.depth
    _liquid_height = _well_depth
    _jog_size = -1.0
    if ctx.is_simulating():
        return _liquid_height - 1
    while True:
        pipette.move_to(well.bottom(_liquid_height))
        inp = input(
            f"height={_liquid_height}: ENTER to jog {_jog_size} mm, "
            f'or enter new jog size, or "yes" to save: '
        )
        if inp:
            if inp[0] == "y":
                break
            try:
                _jog_size = min(max(float(inp), -1.0), 1.0)
            except ValueError:
                continue
        _liquid_height = min(max(_liquid_height + _jog_size, 0), _well_depth)
    return _liquid_height


def _sense_liquid_height(
    ctx: ProtocolContext,
    pipette: InstrumentContext,
    well: Well,
    cfg: config.VolumetricConfig,
) -> float:
    if ctx.is_simulating():
        return well.depth - 1
    hwapi = get_sync_hw_api(ctx)
    pipette.move_to(well.top())
    lps = config._get_liquid_probe_settings(cfg, well)
    height = well.top().point.z - hwapi.liquid_probe(OT3Mount.LEFT, lps)
    depth = well.depth - height
    return depth


def _calculate_average(volume_list: List[float]) -> float:
    return sum(volume_list) / len(volume_list)


def _reduce_volumes_to_not_exceed_software_limit(
    test_volumes: List[float],
    pipette_volume: int,
    pipette_channels: int,
    tip_volume: int,
) -> List[float]:
    for i, v in enumerate(test_volumes):
        liq_cls = get_liquid_class(pipette_volume, pipette_channels, tip_volume, int(v))
        max_vol = tip_volume - liq_cls.aspirate.trailing_air_gap
        test_volumes[i] = min(v, max_vol - 0.1)
    return test_volumes


def _check_if_software_supports_high_volumes() -> bool:
    src_a = getsource(Pipette.set_current_volume)
    src_b = getsource(Pipette.ok_to_add_volume)
    modified_a = "# assert new_volume <= self.working_volume" in src_a
    modified_b = "return True" in src_b
    return modified_a and modified_b


def _get_channel_offset(cfg: config.VolumetricConfig, channel: int) -> Point:
    assert (
        channel < cfg.pipette_channels
    ), f"unexpected channel on {cfg.pipette_channels} channel pipette: {channel}"
    if cfg.pipette_channels == 1:
        return Point()
    if cfg.pipette_channels == 8:
        return Point(y=channel * 9.0)
    if cfg.pipette_channels == 96:
        row = channel % 8  # A-H
        col = int(float(channel) / 8.0)  # 1-12
        return Point(x=col * 9.0, y=row * 9.0)
    raise ValueError(f"unexpected number of channels in config: {cfg.pipette_channels}")


def _get_robot_serial(is_simulating: bool) -> str:
    if not is_simulating:
        return input("ROBOT SERIAL NUMBER:").strip()
    else:
        return "simulation-serial-number"


def _get_operator_name(is_simulating: bool) -> str:
    if not is_simulating:
        return input("OPERATOR name:").strip()
    else:
        return "simulation"


def _calculate_stats(
    volume_list: List[float], total_volume: float
) -> Tuple[float, float, float]:
    average = _calculate_average(volume_list)
    if len(volume_list) <= 1:
        ui.print_info("skipping CV, only 1x trial per volume")
        cv = -0.01  # negative number is impossible
    else:
        cv = stdev(volume_list) / average
    d = (average - total_volume) / total_volume
    return average, cv, d


def _get_tip_batch(is_simulating: bool, tip: int) -> str:
    if not is_simulating:
        return input(f"TIP BATCH for {tip}ul tips:").strip()
    else:
        return "simulation-tip-batch"


def _apply(labware: Labware, cfg: config.VolumetricConfig) -> None:
    o = get_latest_offset_for_labware(cfg.labware_offsets, labware)
    ui.print_info(
        f'Apply labware offset to "{labware.name}" (slot={labware.parent}): '
        f"x={round(o.x, 2)}, y={round(o.y, 2)}, z={round(o.z, 2)}"
    )
    labware.set_calibration(o)


def _apply_labware_offsets(
    cfg: config.VolumetricConfig,
    labwares: List[Labware],
) -> None:
    for lw in labwares:
        _apply(lw, cfg)


def _pick_up_tip(
    ctx: ProtocolContext,
    pipette: InstrumentContext,
    cfg: config.VolumetricConfig,
    location: Location,
) -> None:
    ui.print_info(
        f"picking tip {location.labware.as_well().well_name} "
        f"from slot #{location.labware.parent.parent}"
    )
    pipette.pick_up_tip(location)
    # NOTE: the accuracy-adjust function gets set on the Pipette
    #       each time we pick-up a new tip.
    if cfg.increment:
        ui.print_info("clearing pipette ul-per-mm table to be linear")
        clear_pipette_ul_per_mm(
            get_sync_hw_api(ctx)._obj_to_adapt,  # type: ignore[arg-type]
            OT3Mount.LEFT if cfg.pipette_mount == "left" else OT3Mount.RIGHT,
        )


def _drop_tip(
    pipette: InstrumentContext, return_tip: bool, minimum_z_height: int = 0
) -> None:
    if return_tip:
        pipette.return_tip(home_after=False)
    else:
        pipette.drop_tip(home_after=False)
    if minimum_z_height > 0:
        cur_location = pipette._get_last_location_by_api_version()
        if cur_location is not None:
            pipette.move_to(cur_location.move(Point(0, 0, minimum_z_height)))


def _get_volumes(
    ctx: ProtocolContext,
    increment: bool,
    pipette_channels: int,
    pipette_volume: int,
    tip_volume: int,
    user_volumes: bool,
    kind: config.ConfigType,
    extra: bool,
    channels: int,
) -> List[float]:
    if increment:
        print("if")
        test_volumes = get_volume_increments(
            pipette_channels, pipette_volume, tip_volume
        )
    elif user_volumes and not ctx.is_simulating():
        print("elif")
        _inp = input(
            f'Enter desired volumes for tip{tip_volume}, comma separated (eg: "10,100,1000") :'
        )
        test_volumes = [
            float(vol_str) for vol_str in _inp.strip().split(",") if vol_str
        ]
    else:
        print("else")
        test_volumes = get_test_volumes(
            kind, channels, pipette_volume, tip_volume, extra
        )
    if not _check_if_software_supports_high_volumes():
        if ctx.is_simulating():
            test_volumes = _reduce_volumes_to_not_exceed_software_limit(
                test_volumes, pipette_volume, channels, tip_volume
            )
        else:
            raise RuntimeError("you are not the correct branch")
    return test_volumes


def _load_pipette(
    ctx: ProtocolContext,
    pipette_channels: int,
    pipette_volume: int,
    pipette_mount: str,
    increment: bool,
    gantry_speed: Optional[int] = None,
) -> InstrumentContext:
<<<<<<< HEAD
    load_str_channels = {1: "single_gen3", 8: "multi_gen3", 96: "96"}
    pip_channels = pipette_channels
    if pip_channels not in load_str_channels:
        raise ValueError(f"unexpected number of channels: {pip_channels}")
    chnl_str = load_str_channels[pip_channels]
    pip_name = f"p{pipette_volume}_{chnl_str}"
    ui.print_info(f'pipette "{pip_name}" on mount "{pipette_mount}"')
=======
    pip_name = f"flex_{cfg.pipette_channels}channel_{cfg.pipette_volume}"
    ui.print_info(f'pipette "{pip_name}" on mount "{cfg.pipette_mount}"')
>>>>>>> e121d3c8

    # if we're doing multiple tests in one run, the pipette may already be loaded
    loaded_pipettes = ctx.loaded_instruments
    if pipette_mount in loaded_pipettes.keys():
        return loaded_pipettes[pipette_mount]

    pipette = ctx.load_instrument(pip_name, pipette_mount)
    assert pipette.max_volume == pipette_volume, (
        f"expected {pipette_volume} uL pipette, "
        f"but got a {pipette.max_volume} uL pipette"
    )
    if gantry_speed is not None:
        pipette.default_speed = gantry_speed

    # NOTE: 8ch QC testing means testing 1 channel at a time,
    #       so we need to decrease the pick-up current to work with 1 tip.
    if pipette.channels == 8 and not increment:
        hwapi = get_sync_hw_api(ctx)
        mnt = OT3Mount.LEFT if pipette_mount == "left" else OT3Mount.RIGHT
        hwpipette: Pipette = hwapi.hardware_pipettes[mnt.to_mount()]
        hwpipette.pick_up_configurations.current = 0.2
    return pipette


def _get_tag_from_pipette(
    pipette: InstrumentContext, increment: bool, user_volumes: bool
) -> str:
    pipette_tag = get_pipette_unique_name(pipette)
    ui.print_info(f'found pipette "{pipette_tag}"')
    if increment:
        pipette_tag += "-increment"
    elif user_volumes:
        pipette_tag += "-user-volume"
    else:
        pipette_tag += "-qc"
    return pipette_tag


def _load_tipracks(
    ctx: ProtocolContext,
    cfg: config.VolumetricConfig,
    use_adapters: bool = False,
) -> List[Labware]:
    adp_str = "_adp" if use_adapters else ""
    tiprack_load_settings: List[Tuple[int, str]] = [
        (
            slot,
            f"opentrons_flex_96_tiprack_{cfg.tip_volume}ul{adp_str}",
        )
        for slot in cfg.slots_tiprack
    ]
    for ls in tiprack_load_settings:
        ui.print_info(f'Loading tiprack "{ls[1]}" in slot #{ls[0]}')
    if use_adapters:
        tiprack_namespace = "custom_beta"
    else:
        tiprack_namespace = "opentrons"

    # If running multiple tests in one run, the labware may already be loaded
    loaded_labwares = ctx.loaded_labwares
    pre_loaded_tips: List[Labware] = []
    for ls in tiprack_load_settings:
        if ls[0] in loaded_labwares.keys() and loaded_labwares[ls[0]].name == ls[1]:
            pre_loaded_tips.append(loaded_labwares[ls[0]])
    if len(pre_loaded_tips) == len(tiprack_load_settings):
        return pre_loaded_tips

    tipracks = [
        ctx.load_labware(ls[1], location=ls[0], namespace=tiprack_namespace)
        for ls in tiprack_load_settings
    ]
    _apply_labware_offsets(cfg, tipracks)
    return tipracks


def get_test_volumes(
    kind: config.ConfigType, pipette: int, volume: int, tip: int, extra: bool
) -> List[float]:
    """Get test volumes."""
    volumes: List[float] = []
    print(f"Finding volumes for p {pipette} {volume} with tip {tip}, extra: {extra}")
    if kind is config.ConfigType.photometric:
        for t, vls in config.QC_VOLUMES_P[pipette][volume]:
            if t == tip:
                volumes = vls
    else:
        if extra:
            cfg = config.QC_VOLUMES_EXTRA_G
        else:
            cfg = config.QC_VOLUMES_G

        for t, vls in cfg[pipette][volume]:
            print(f"tip {t} volumes {vls}")
            if t == tip:
                volumes = vls
                break
    print(f"final volumes{volumes}")
    return volumes


def get_default_trials(increment: bool, kind: config.ConfigType, channels: int) -> int:
    """Return the default number of trials for QC tests."""
    if increment:
        return 3
    else:
        return config.QC_DEFAULT_TRIALS[kind][channels]<|MERGE_RESOLUTION|>--- conflicted
+++ resolved
@@ -329,18 +329,8 @@
     increment: bool,
     gantry_speed: Optional[int] = None,
 ) -> InstrumentContext:
-<<<<<<< HEAD
-    load_str_channels = {1: "single_gen3", 8: "multi_gen3", 96: "96"}
-    pip_channels = pipette_channels
-    if pip_channels not in load_str_channels:
-        raise ValueError(f"unexpected number of channels: {pip_channels}")
-    chnl_str = load_str_channels[pip_channels]
-    pip_name = f"p{pipette_volume}_{chnl_str}"
-    ui.print_info(f'pipette "{pip_name}" on mount "{pipette_mount}"')
-=======
     pip_name = f"flex_{cfg.pipette_channels}channel_{cfg.pipette_volume}"
     ui.print_info(f'pipette "{pip_name}" on mount "{cfg.pipette_mount}"')
->>>>>>> e121d3c8
 
     # if we're doing multiple tests in one run, the pipette may already be loaded
     loaded_pipettes = ctx.loaded_instruments
