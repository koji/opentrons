import logging
import os
import sys
import threading
import json

import flask
from flask import Flask, render_template, request
from flask_socketio import SocketIO
from flask_cors import CORS

<<<<<<< HEAD
from opentrons.robot import Robot
from opentrons.containers.placeable import Container
=======
from opentrons_sdk.robot import Robot
from opentrons_sdk.instruments import Pipette
from opentrons_sdk.containers import placeable
from opentrons_sdk.util import trace
from opentrons_sdk.util.vector import VectorEncoder
>>>>>>> 717065f2

sys.path.insert(0, os.path.abspath('..'))  # NOQA
from server import helpers
from server.process_manager import run_once


TEMPLATES_FOLDER = os.path.join(helpers.get_frozen_root() or '', 'templates')
STATIC_FOLDER = os.path.join(helpers.get_frozen_root() or '', 'static')
BACKGROUND_TASKS = {}

app = Flask(__name__,
            static_folder=STATIC_FOLDER,
            template_folder=TEMPLATES_FOLDER
            )
CORS(app)
app.jinja_env.autoescape = False
app.config['ALLOWED_EXTENSIONS'] = set(['json', 'py'])
socketio = SocketIO(app, async_mode='gevent')
robot = Robot.get_instance()


def notify(info):
    s = json.dumps(info, cls=VectorEncoder)
    socketio.emit('event', json.loads(s))


trace.EventBroker.get_instance().add(notify)

@app.route("/")
def welcome():
    return render_template("index.html")


def load_python(stream):
    global robot

    code = helpers.convert_byte_stream_to_str(stream)
    api_response = {'errors': [], 'warnings': []}

    robot.reset()
    try:
        exec(code, globals(), locals())
        robot.simulate()
        if len(robot._commands) == 0:
            error = "This protocol does not contain any commands for the robot."
            api_response['errors'] = error
    except Exception as e:
        api_response['errors'] = [str(e)]

    api_response['warnings'] = robot.get_warnings() or []

    return api_response


@app.route("/upload", methods=["POST"])
def upload():
    file = request.files.get('file')

    if not file:
        return flask.jsonify({
            'status': 'error',
            'data': 'File expected'
        })

    extension = file.filename.split('.')[-1].lower()

    api_response = None
    if extension == 'py':
        api_response = load_python(file.stream)
    elif extension == 'json':
        api_response = helpers.load_json(file.stream)
    else:
        return flask.jsonify({
            'status': 'error',
            'data': '{} is not a valid extension. Expected'
            '.py or .json'.format(extension)
        })

    calibrations = get_placeables()

    return flask.jsonify({
        'status': 'success',
        'data': {
            'errors': api_response['errors'],
            'warnings': api_response['warnings'],
            'calibrations': calibrations
        }
    })


@app.route('/dist/<path:filename>')
def script_loader(filename):
    root = helpers.get_frozen_root() or app.root_path
    scripts_root_path = os.path.join(root, 'templates', 'dist')
    return flask.send_from_directory(scripts_root_path, filename)


@app.route("/robot/serial/list")
def get_serial_ports_list():
    return flask.jsonify({
        'ports': Robot.get_instance().get_serial_ports_list()
    })


@app.route("/robot/serial/is_connected")
def is_connected():
    return flask.jsonify({
        'is_connected': Robot.get_instance().is_connected(),
        'port': Robot.get_instance().get_connected_port()
    })

@app.route("/robot/get_coordinates")
def get_coordinates():
    return flask.jsonify({
        'coords': robot._driver.get_position().get("target")
    })


@app.route("/robot/serial/connect", methods=["POST"])
def connect_robot():
    port = flask.request.args.get('port')

    status = 'success'
    data = None

    try:
        Robot.get_instance().connect(port, options={'limit_switches': False})
    except Exception as e:
        status = 'error'
        data = str(e)

    connection_state_watcher, watcher_should_run = BACKGROUND_TASKS.get(
        'CONNECTION_STATE_WATCHER',
        (None, None)
    )

    if connection_state_watcher and watcher_should_run:
        watcher_should_run.set()

    watcher_should_run = threading.Event()

    def watch_connection_state(should_run):
        while not should_run.is_set():
            socketio.emit(
                'event',
                {
                    'type': 'connection_status',
                    'is_connected': Robot.get_instance().is_connected()
                }
            )
            socketio.sleep(1.5)

    connection_state_watcher = socketio.start_background_task(
        watch_connection_state,
        (watcher_should_run)
    )
    BACKGROUND_TASKS['CONNECTION_STATE_WATCHER'] = (
        connection_state_watcher,
        watcher_should_run
    )

    return flask.jsonify({
        'status': status,
        'data': data
    })


@app.route("/robot/serial/disconnect")
def disconnect_robot():
    status = 'success'
    data = None

    try:
        Robot.get_instance().disconnect()
    except Exception as e:
        status = 'error'
        data = str(e)

    return flask.jsonify({
        'status': status,
        'data': data
    })


@app.route("/instruments/placeables")
def placeables():
    data = get_placeables()
    return flask.jsonify({
        'status': 'success',
        'data': data
    })


def get_placeables():
    def get_containers(instrument):
        unique_containers = set()

        for placeable_inst in instrument.placeables:
            containers = [c for c in placeable_inst.get_trace() if isinstance(
                c, placeable.Container)]
            unique_containers.add(containers[0])
        return list(unique_containers)

    def check_if_calibrated(instrument, placeable):
        slot = placeable.get_parent().get_name()
        label = placeable.get_name()
        data = instrument.calibration_data
        if slot in data:
            if label in data[slot].get('children'):
                return True
        return False

    data = [{
        'axis': instrument.axis,
        'label': instrument.name,
        'top': instrument.positions['top'],
        'bottom': instrument.positions['bottom'],
        'blow_out': instrument.positions['blow_out'],
        'drop_tip': instrument.positions['drop_tip'],
        'max_volume': instrument.max_volume,
        'placeables': [
            {
                'type': placeable.properties['type'],
                'label': placeable.get_name(),
                'slot': placeable.get_parent().get_name(),
                'calibrated': check_if_calibrated(instrument, placeable)
            }
            for placeable in get_containers(instrument)
        ]
    } for _, instrument in Robot.get_instance().get_instruments()]

    return data


@app.route('/home/<axis>')
def home(axis):
    result = robot.home(axis, now=True)
    return flask.jsonify({
        'status': 200,
        'data': result
    })


@app.route('/jog', methods=["POST"])
def jog():
    coords = request.json
    if coords.get("a") or coords.get("b"):
        result = robot._driver.move_plunger(mode="relative", **coords)
    else:
        result = robot.move_head(mode="relative", **coords)

    return flask.jsonify({
        'status': 200,
        'data': result
    })


@app.route('/move_to_slot', methods=["POST"])
def move_to_slot():
    slot = request.json.get("slot")
    axis = request.json.get("axis")
    location = robot._deck[slot]
    result = robot.move_to(
        location,
        now=True,
        instrument=robot._instruments[axis.upper()]
    )

    return flask.jsonify({
        'status': 200,
        'data': result
    })


# NOTE(Ahmed): DO NOT REMOVE socketio requires a confirmation from the
# front end that a connection was established, this route does that.
@socketio.on('connected')
def on_connect():
    print('connected to front end...')


logging.basicConfig(
    level=logging.DEBUG,
    format='%(asctime)s %(levelname)-8s %(message)s',
    datefmt='%d-%m-%y %H:%M:%S'
)


if __name__ == "__main__":
    if len(sys.argv) > 1:
        data_dir = sys.argv[1]
    else:
        data_dir = os.getcwd()

    IS_DEBUG = os.environ.get('DEBUG', '').lower() == 'true'
    if not IS_DEBUG:
        run_once(data_dir)

    socketio.run(
        app,
        debug=IS_DEBUG,
        port=5000
    )<|MERGE_RESOLUTION|>--- conflicted
+++ resolved
@@ -9,16 +9,10 @@
 from flask_socketio import SocketIO
 from flask_cors import CORS
 
-<<<<<<< HEAD
 from opentrons.robot import Robot
-from opentrons.containers.placeable import Container
-=======
-from opentrons_sdk.robot import Robot
-from opentrons_sdk.instruments import Pipette
-from opentrons_sdk.containers import placeable
-from opentrons_sdk.util import trace
-from opentrons_sdk.util.vector import VectorEncoder
->>>>>>> 717065f2
+from opentrons.containers import placeable
+from opentrons.util import trace
+from opentrons.util.vector import VectorEncoder
 
 sys.path.insert(0, os.path.abspath('..'))  # NOQA
 from server import helpers
@@ -44,7 +38,6 @@
     s = json.dumps(info, cls=VectorEncoder)
     socketio.emit('event', json.loads(s))
 
-
 trace.EventBroker.get_instance().add(notify)
 
 @app.route("/")
@@ -63,7 +56,9 @@
         exec(code, globals(), locals())
         robot.simulate()
         if len(robot._commands) == 0:
-            error = "This protocol does not contain any commands for the robot."
+            error = (
+                "This protocol does not contain any commands for the robot."
+            )
             api_response['errors'] = error
     except Exception as e:
         api_response['errors'] = [str(e)]
