--- conflicted
+++ resolved
@@ -1,17 +1,5 @@
 """Tests for the maintenance runs publisher."""
 import pytest
-<<<<<<< HEAD
-from decoy import Decoy
-
-from robot_server.service.notifications import MaintenanceRunsPublisher, topics
-from robot_server.service.notifications.notification_client import NotificationClient
-
-
-@pytest.fixture
-def notification_client(decoy: Decoy) -> NotificationClient:
-    """Mocked notification client."""
-    return decoy.mock(cls=NotificationClient)
-=======
 from unittest.mock import AsyncMock, Mock
 
 from robot_server.service.notifications import MaintenanceRunsPublisher, topics
@@ -29,34 +17,22 @@
 def publisher_notifier() -> Mock:
     """Mocked publisher notifier."""
     return Mock(spec_set=PublisherNotifier)
->>>>>>> d045115d
 
 
 @pytest.fixture
 def maintenance_runs_publisher(
-<<<<<<< HEAD
-    notification_client: NotificationClient,
-=======
     notification_client: Mock, publisher_notifier: Mock
->>>>>>> d045115d
 ) -> MaintenanceRunsPublisher:
     """Instantiate MaintenanceRunsPublisher."""
     return MaintenanceRunsPublisher(notification_client, publisher_notifier)
 
 
-def test_publish_current_maintenance_run(
-    notification_client: NotificationClient,
-    maintenance_runs_publisher: MaintenanceRunsPublisher,
-    decoy: Decoy,
+@pytest.mark.asyncio
+async def test_publish_current_maintenance_run(
+    notification_client: AsyncMock, maintenance_runs_publisher: MaintenanceRunsPublisher
 ) -> None:
     """It should publish a notify flag for maintenance runs."""
-<<<<<<< HEAD
     maintenance_runs_publisher.publish_current_maintenance_run()
-    decoy.verify(
-        notification_client.publish_advise_refetch(topics.MAINTENANCE_RUNS_CURRENT_RUN)
-=======
-    await maintenance_runs_publisher.publish_current_maintenance_run_async()
-    notification_client.publish_advise_refetch_async.assert_awaited_once_with(
+    notification_client.publish_advise_refetch.assert_called_once_with(
         topic=topics.MAINTENANCE_RUNS_CURRENT_RUN
->>>>>>> d045115d
     )