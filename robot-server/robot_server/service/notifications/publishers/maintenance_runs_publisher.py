--- conflicted
+++ resolved
@@ -1,10 +1,5 @@
-<<<<<<< HEAD
-from typing import Annotated
-
-=======
+from typing import Annotated, Callable, Optional
 from dataclasses import dataclass
-from typing import Callable, Optional
->>>>>>> d045115d
 from fastapi import Depends
 
 from opentrons.protocol_engine.state.state_summary import StateSummary
@@ -44,16 +39,12 @@
         self._client = client
         self._run_hooks: Optional[_RunHooks] = None
         self._engine_state_slice: Optional[_EngineStateSlice] = None
-
         publisher_notifier.register_publish_callbacks(
             [
                 self._handle_engine_status_change,
             ]
         )
 
-<<<<<<< HEAD
-    def publish_current_maintenance_run(
-=======
     async def start_publishing_for_maintenance_run(
         self,
         run_id: str,
@@ -74,7 +65,6 @@
         await self.publish_current_maintenance_run_async()
 
     async def publish_current_maintenance_run_async(
->>>>>>> d045115d
         self,
     ) -> None:
         """Publishes the equivalent of GET /maintenance_run/current_run"""
@@ -108,16 +98,13 @@
 
 
 async def get_maintenance_runs_publisher(
-<<<<<<< HEAD
     app_state: Annotated[AppState, Depends(get_app_state)],
     notification_client: Annotated[
         NotificationClient, Depends(get_notification_client)
     ],
-=======
-    app_state: AppState = Depends(get_app_state),
-    notification_client: NotificationClient = Depends(get_notification_client),
-    publisher_notifier: PublisherNotifier = Depends(get_pe_publisher_notifier),
->>>>>>> d045115d
+    publisher_notifier: Annotated[
+        PublisherNotifier, Depends(get_pe_publisher_notifier)
+    ],
 ) -> MaintenanceRunsPublisher:
     """Get a singleton MaintenanceRunsPublisher to publish maintenance run topics."""
     maintenance_runs_publisher = _maintenance_runs_publisher_accessor.get_from(
